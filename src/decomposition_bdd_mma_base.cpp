#include "decomposition_bdd_mma_base.h"
#include "omp.h"

namespace LPMP {

    ///////////////////////////////
    // Lagrange_multiplier_queue //
    ///////////////////////////////

    //////////////////
    // bdd_sub_base //
    //////////////////

    ////////////////////////////
    // decomposition_bdd_base //
    ////////////////////////////

    decomposition_bdd_base::decomposition_bdd_base(bdd_storage& bdd_storage_, decomposition_mma_options opt)
        : intervals(bdd_storage_.compute_intervals(opt.nr_threads, opt.min_nr_bdd_nodes * (1-opt.force_thread_nr))),
        intra_interval_message_passing_weight(opt.parallel_message_passing_weight)
    {
        costs.clear();
        costs.resize(bdd_storage_.nr_variables(), 0.0);

        if(intervals.nr_intervals() == 1)
        {
            // use base class alone without decomposition
            std::cout << "not using decomposition, solve directly.\n";
            bdd_bases = std::make_unique<bdd_sub_base[]>(1);
            bdd_bases[0].base.init(bdd_storage_);
            return; 
        }

        //intra_interval_message_passing_weight = 0.5;
        //std::cout << "decomposing BDDs into " << intervals.nr_intervals() << " intervals: ";
        //for(size_t i=0; i<intervals.nr_intervals(); ++i)
        //    std::cout << "[" << intervals.interval_boundaries[i] << "," << intervals.interval_boundaries[i+1] << "), ";
        //std::cout << "\n";

        assert(intra_interval_message_passing_weight >= 0 && intra_interval_message_passing_weight <= 1.0);
        const size_t nr_intervals = opt.nr_threads;
        auto [bdd_storages, duplicated_bdd_variables] = bdd_storage_.split_bdd_nodes(intervals);

        //std::cout << "Allocate " << nr_intervals << " bdd bases\n";
        bdd_bases = std::make_unique<bdd_sub_base[]>(nr_intervals);
        std::vector<std::vector<typename bdd_storage::bdd_endpoints_>> bdd_endpoints(nr_intervals);

        bdd_endpoints.resize(nr_intervals);
#pragma omp parallel for
        for(size_t i=0; i<nr_intervals; ++i)
        {
            bdd_bases[i].base.init(bdd_storages[i]); 
            //std::cout << "BDD base " << i << " has " << bdd_bases[i].base.nr_variables() << " variables\n";
            bdd_endpoints[i] = bdd_storages[i].bdd_endpoints();
        }

        for(const auto [interval_1, bdd_nr_1, interval_2, bdd_nr_2] : duplicated_bdd_variables)

        {
            assert(interval_1 < interval_2);
            //const auto [first_bdd_var_1, first_bdd_index_1, last_bdd_var_1, last_bdd_index_1] = bdd_endpoints(interval_1, bdd_nr_1);
            //const auto [first_bdd_var_2, first_bdd_index_2, last_bdd_var_2, last_bdd_index_2] = bdd_endpoints(interval_2, bdd_nr_2);
            const auto [first_bdd_var_1, first_bdd_index_1, last_bdd_var_1, last_bdd_index_1] = bdd_endpoints[interval_1][bdd_nr_1];
            const auto [first_bdd_var_2, first_bdd_index_2, last_bdd_var_2, last_bdd_index_2] = bdd_endpoints[interval_2][bdd_nr_2];

            //std::cout << first_bdd_var_1 << "," <<  first_bdd_index_1 << "," <<  last_bdd_var_1 << "," <<  last_bdd_index_1 << "\n";
            //std::cout << first_bdd_var_2 << "," <<  first_bdd_index_2 << "," <<  last_bdd_var_2 << "," <<  last_bdd_index_2 << "\n";
            //std::cout << "\n";

            assert(last_bdd_var_1 == first_bdd_var_2);

            const auto offsets_1 = bdd_bases[interval_1].base.bdd_branch_node_offset(last_bdd_var_1, last_bdd_index_1);
            const auto offsets_2 = bdd_bases[interval_2].base.bdd_branch_node_offset(first_bdd_var_2, first_bdd_index_2);
            const endpoint e1 = {offsets_1[0], offsets_1[1], interval_2, offsets_2[0]};
            bdd_bases[interval_1].forward_endpoints.push_back(e1);
            const endpoint e2 = {offsets_2[0], offsets_2[1], interval_1, offsets_1[0]};
            bdd_bases[interval_2].backward_endpoints.push_back(e2);
        }

        for(size_t i=0; i<intervals.nr_intervals(); ++i)
        {
            auto endpoint_order = [](const auto& e1, const auto& e2) { return e1.opposite_interval_nr < e2.opposite_interval_nr; };
            std::sort(bdd_bases[i].forward_endpoints.begin(), bdd_bases[i].forward_endpoints.end(), endpoint_order);
            std::sort(bdd_bases[i].backward_endpoints.begin(), bdd_bases[i].backward_endpoints.end(), endpoint_order);
        }
    }

    size_t decomposition_bdd_base::nr_variables() const
    {
        return bdd_bases[0].base.nr_variables();
    }

    void decomposition_bdd_base::set_cost(const double c, const size_t var)
    {
        assert(var < costs.size());
        assert(intervals.interval(var) < intervals.nr_intervals());
        assert(costs[var] == 0.0);
        costs[var] = c;
        size_t nr_cover_intervals = 0;
        for(size_t i=0; i<intervals.nr_intervals(); ++i)
            if(bdd_bases[i].base.nr_bdds(var) > 0)
                ++nr_cover_intervals;

        for(size_t i=0; i<intervals.nr_intervals(); ++i)
        {
            if(bdd_bases[i].base.nr_bdds(var) > 0)
            {
                const double interval_cost = c/double(nr_cover_intervals);
                bdd_bases[i].base.set_cost(interval_cost, var);
            }
        }
    }

    void decomposition_bdd_base::backward_run()
    {
#pragma omp parallel for
        for(std::ptrdiff_t interval_nr=intervals.nr_intervals()-1; interval_nr>=0; --interval_nr)
        {
            bdd_bases[interval_nr].read_in_Lagrange_multipliers(bdd_bases[interval_nr].backward_queue);
            bdd_bases[interval_nr].read_in_Lagrange_multipliers(bdd_bases[interval_nr].forward_queue);
            bdd_bases[interval_nr].base.backward_run();
            bdd_bases[interval_nr].base.compute_lower_bound();
        }
    }

    void decomposition_bdd_base::solve(const size_t max_iter, const double tolerance)
    {
        const auto start_time = std::chrono::steady_clock::now();
        double lb_prev = this->lower_bound();
        double lb_post = lb_prev;
        std::cout << "initial lower bound = " << lb_prev;
        auto time = std::chrono::steady_clock::now();
        std::cout << ", time = " << (double) std::chrono::duration_cast<std::chrono::milliseconds>(time - start_time).count() / 1000 << " s";
        std::cout << "\n";
        // version where forward and backward passes are executed at
        for(size_t i=0; i<max_iter; ++i)
        {
#pragma omp parallel for
            for(size_t t=0; t<intervals.nr_intervals(); ++t)
            {
                min_marginal_averaging_forward(t);
            }
#pragma omp parallel for
            for(size_t t=0; t<intervals.nr_intervals(); ++t)
            {
                min_marginal_averaging_backward(t);
            }
#pragma omp parallel for
            for(size_t t=0; t<intervals.nr_intervals(); ++t)
            {
                bdd_bases[t].base.compute_lower_bound();
            }
            lb_prev = lb_post;
            lb_post = this->lower_bound();
<<<<<<< HEAD
            std::cout << "iteration " << i << ", lower bound = " << lb_post;
            time = std::chrono::steady_clock::now();
            std::cout << ", time = " << (double) std::chrono::duration_cast<std::chrono::milliseconds>(time - start_time).count() / 1000 << " s";
            std::cout << "\n";
            // std::cout << "intra interval weight = " << intra_interval_message_passing_weight << "\n";
=======
            std::cout << "iteration " << i << ", lower bound = " << lb_post<< "\n";
>>>>>>> 0d987aef
            if (std::abs(lb_prev-lb_post) < std::abs(tolerance*lb_prev))
            {
                std::cout << "Relative progress less than tolerance (" << tolerance << ")\n";
                break;
            }
        }

        backward_run(); // To flush out the Lagrange multiplier queues and recompute final lower bound
        std::cout << "final lower bound = " << lower_bound() << "\n"; 
    }

    void decomposition_bdd_base::bdd_sub_base::read_in_Lagrange_multipliers(typename decomposition_bdd_base::Lagrange_multiplier_queue& q)
    {
        //std::cout << "read in queue of size " << q.queue.size() << "\n";
        std::lock_guard<std::mutex> lck(q.mutex);
        std::vector<double> deltas;
        while(!q.queue.empty())
        {
            assert(q.queue.size() >= 4); // at least two deltas are present
            const size_t first_node = q.queue.front().first_node;
            q.queue.pop();
            const size_t nr_deltas = q.queue.front().nr_deltas;
            assert(nr_deltas % 2 == 0);
            q.queue.pop();
            assert(q.queue.size() >= nr_deltas);
            deltas.clear();
            //std::cout << "Lagrange multiplier update: ";
            for(size_t c=0; c<nr_deltas; ++c)
            {
                deltas.push_back(q.queue.front().delta);
                //std::cout << deltas.back() << ", ";
                assert(deltas.back() >= 0.0);
                q.queue.pop();
            }
            //std::cout << "\n";

            base.update_arc_costs(first_node, deltas.begin(), deltas.end()); 
        }
    }

    template<typename ITERATOR>
        void decomposition_bdd_base::Lagrange_multiplier_queue::write_to_queue(const size_t node_nr, ITERATOR begin, ITERATOR end)
        {
            //std::cout << "write Lagrange multipliers: ";
            Lagrange_multiplier L;
            L.first_node = node_nr;
            queue.push(L);
            //std::cout << node_nr << ", ";
            L.nr_deltas = std::distance(begin, end);
            queue.push(L);
            //std::cout << L.nr_deltas << ", ";
            for(auto it=begin; it!=end; ++it)
            {
                L.delta = *it;
                queue.push(L);
                //std::cout << *it << ", ";
            }
            //std::cout << "\n";
        }

    // after forward pass, collect min marginals of all duplicated arcs are computed and sent
    void decomposition_bdd_base::min_marginal_averaging_forward(const size_t interval_nr)
    {
        assert(interval_nr < intervals.nr_intervals());
        if(interval_nr == 0)
            assert(bdd_bases[interval_nr].forward_queue.queue.empty());
        bdd_bases[interval_nr].read_in_Lagrange_multipliers(bdd_bases[interval_nr].forward_queue);

        bdd_bases[interval_nr].base.min_marginal_averaging_forward();

        // TODO: use stack variables
        std::vector<double> arc_marginals;

        size_t last_interval_nr = std::numeric_limits<size_t>::max();
        for(const auto& e : bdd_bases[interval_nr].forward_endpoints)
        {
            assert(e.opposite_interval_nr != interval_nr);
            if(last_interval_nr != e.opposite_interval_nr)
            {
                if(last_interval_nr != std::numeric_limits<size_t>::max())
                    bdd_bases[last_interval_nr].forward_queue.mutex.unlock();
                bdd_bases[e.opposite_interval_nr].forward_queue.mutex.lock();
                last_interval_nr = e.opposite_interval_nr;
            }
            bdd_bases[interval_nr].base.get_arc_marginals(e.first_node, e.last_node, arc_marginals);
            for(const auto x : arc_marginals)
                assert(std::isfinite(x) || x == std::numeric_limits<float>::infinity());
            const double min_arc_cost = *std::min_element(arc_marginals.begin(), arc_marginals.end());
            for(auto& x : arc_marginals)
            {
                if(x != std::numeric_limits<float>::infinity())
                {
                    x -= min_arc_cost;
                    assert(x >= 0.0);
                    x *= -intra_interval_message_passing_weight;
                }
            }
            bdd_bases[interval_nr].base.update_arc_costs(e.first_node, arc_marginals.begin(), arc_marginals.end());

            for(auto& x : arc_marginals)
            {
                if(x != std::numeric_limits<float>::infinity())
                    x *= -1.0;
                assert(x >= 0.0);
            }

            bdd_bases[e.opposite_interval_nr].forward_queue.write_to_queue(e.first_node_opposite_interval, arc_marginals.begin(), arc_marginals.end());
        }
        if(last_interval_nr != std::numeric_limits<size_t>::max())
            bdd_bases[last_interval_nr].forward_queue.mutex.unlock();
    }

    void decomposition_bdd_base::min_marginal_averaging_backward(const size_t interval_nr)
    {
        assert(interval_nr < intervals.nr_intervals());
        if(interval_nr == intervals.nr_intervals()-1)
            assert(bdd_bases[interval_nr].backward_queue.queue.empty());
        bdd_bases[interval_nr].read_in_Lagrange_multipliers(bdd_bases[interval_nr].backward_queue);

        bdd_bases[interval_nr].base.min_marginal_averaging_backward();

        std::vector<double> arc_marginals; // TODO: use stack variables

        size_t last_interval_nr = std::numeric_limits<size_t>::max();
        for(const auto& e : bdd_bases[interval_nr].backward_endpoints)
        {
            assert(e.opposite_interval_nr != interval_nr);
            if(last_interval_nr != e.opposite_interval_nr)
            {
                if(last_interval_nr != std::numeric_limits<size_t>::max())
                    bdd_bases[last_interval_nr].backward_queue.mutex.unlock();
                bdd_bases[e.opposite_interval_nr].backward_queue.mutex.lock();
                last_interval_nr = e.opposite_interval_nr;
            }

            bdd_bases[interval_nr].base.get_arc_marginals(e.first_node, e.last_node, arc_marginals);
            const double min_arc_cost = *std::min_element(arc_marginals.begin(), arc_marginals.end());
            for(auto& x : arc_marginals)
            {
                if(x != std::numeric_limits<float>::infinity())
                {
                    x -= min_arc_cost;
                    x *= -intra_interval_message_passing_weight;
                    assert(x <= 0.0);
                }
            }
            bdd_bases[interval_nr].base.update_arc_costs(e.first_node, arc_marginals.begin(), arc_marginals.end());

            for(auto& x : arc_marginals)
            {
                if(x != std::numeric_limits<float>::infinity())
                    x *= -1.0;
                assert(x >= 0.0);
            }

            bdd_bases[e.opposite_interval_nr].backward_queue.write_to_queue(e.first_node_opposite_interval, arc_marginals.begin(), arc_marginals.end());
        }
        if(last_interval_nr != std::numeric_limits<size_t>::max())
            bdd_bases[last_interval_nr].backward_queue.mutex.unlock();
    }

    double decomposition_bdd_base::lower_bound()
    {
        double lb = 0.0;
        for(size_t i=0; i<intervals.nr_intervals(); ++i)
            lb += bdd_bases[i].base.lower_bound();
        return lb;
    }

    std::vector<double> decomposition_bdd_base::total_min_marginals()
    {
#pragma omp parallel for
        for(size_t i=0; i<intervals.nr_intervals(); ++i)
        {
            bdd_bases[i].read_in_Lagrange_multipliers(bdd_bases[i].forward_queue);
            bdd_bases[i].read_in_Lagrange_multipliers(bdd_bases[i].backward_queue);
        }

        std::vector<double> total_min_marginals(nr_variables(), 0.0);
// #pragma omp parallel for
        for(size_t i=0; i<intervals.nr_intervals(); ++i)
        {
            const auto intn_total_min_margs = bdd_bases[i].base.total_min_marginals();
            assert(intn_total_min_margs.size() == total_min_marginals.size());
//#pragma barrier
            for(size_t i=0; i<intn_total_min_margs.size(); ++i)
                total_min_marginals[i] += intn_total_min_margs[i];

        }
        return total_min_marginals;
    }

}<|MERGE_RESOLUTION|>--- conflicted
+++ resolved
@@ -123,7 +123,7 @@
         }
     }
 
-    void decomposition_bdd_base::solve(const size_t max_iter, const double tolerance)
+    void decomposition_bdd_base::solve(const size_t max_iter, const double tolerance, const double time_limit)
     {
         const auto start_time = std::chrono::steady_clock::now();
         double lb_prev = this->lower_bound();
@@ -152,15 +152,16 @@
             }
             lb_prev = lb_post;
             lb_post = this->lower_bound();
-<<<<<<< HEAD
             std::cout << "iteration " << i << ", lower bound = " << lb_post;
             time = std::chrono::steady_clock::now();
-            std::cout << ", time = " << (double) std::chrono::duration_cast<std::chrono::milliseconds>(time - start_time).count() / 1000 << " s";
+            double time_spent = (double) std::chrono::duration_cast<std::chrono::milliseconds>(time - start_time).count() / 1000;
+            std::cout << ", time = " << time_spent << " s";
             std::cout << "\n";
-            // std::cout << "intra interval weight = " << intra_interval_message_passing_weight << "\n";
-=======
-            std::cout << "iteration " << i << ", lower bound = " << lb_post<< "\n";
->>>>>>> 0d987aef
+            if (time_spent > time_limit)
+            {
+                std::cout << "Time limit reached." << std::endl;
+                break;
+            }
             if (std::abs(lb_prev-lb_post) < std::abs(tolerance*lb_prev))
             {
                 std::cout << "Relative progress less than tolerance (" << tolerance << ")\n";
