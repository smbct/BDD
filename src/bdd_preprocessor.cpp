--- conflicted
+++ resolved
@@ -130,17 +130,8 @@
             {
                 if(!bdd_collection.is_qbdd(bdd_nr))
                 {
-<<<<<<< HEAD
-                    auto vars = bdd_collection.variables(bdd_nr);
-                    for(auto x : vars)
-                        std::cout << x << ",";
-                    std::cout << "\n";
                     bdd_collection.make_qbdd(bdd_nr);
                     bdds_to_remove.push_back(bdd_nr);
-=======
-                    bdd_collection.make_qbdd(bdd_nr, cur_bdd_collection);
-                    cur_bdds_to_remove.push_back(bdd_nr);
->>>>>>> 7d462c22
                 }
             }
 #pragma omp critical
