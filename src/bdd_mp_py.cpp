#include <pybind11/pybind11.h>
#include <pybind11/eigen.h>
#include <pybind11/stl.h>
#include "bdd_sequential_base.h"
#include "bdd_branch_instruction.h"
#include "ILP_input.h"
#include "bdd_preprocessor.h"

namespace py=pybind11;

using bdd_base_type = LPMP::bdd_sequential_base<LPMP::bdd_branch_instruction<float>>;

PYBIND11_MODULE(bdd_mp_py, m) {
    m.doc() = "Python binding for solution of bdd-based message passing";

    py::class_<bdd_base_type>(m, "bdd_mp")
        .def(py::init([](const LPMP::ILP_input& ilp) {
                    LPMP::bdd_preprocessor bdd_pre(ilp);
                    LPMP::bdd_storage stor(bdd_pre);
                    auto* base = new bdd_base_type(stor); 
                    base->set_costs(ilp.objective().begin(), ilp.objective().end());
                    return base;
                    }))
    .def("min_marginals", [](bdd_base_type& base) { return base.min_marginals_stacked(); })
    .def("update_costs", [](bdd_base_type& base, const Eigen::Matrix<float, Eigen::Dynamic, 2>& delta) { return base.update_costs(delta); })
<<<<<<< HEAD
    .def("get_costs", &bdd_base_type::get_costs)
=======
    .def("update_costs", [](bdd_base_type& base, const Eigen::Matrix<float, Eigen::Dynamic, 1>& delta) { return base.update_costs(delta); })
>>>>>>> 80def365
    .def("Lagrange_constraint_matrix", &bdd_base_type::Lagrange_constraint_matrix)
    .def("lower_bound", &bdd_base_type::lower_bound)
    .def("lower_bound_per_bdd", [](bdd_base_type& base) { return base.lower_bound_per_bdd(); })
    .def("nr_bdds", [](const bdd_base_type& base) { return base.nr_bdds(); })
    .def("nr_variables", [](const bdd_base_type& base) { return base.nr_variables(); })
    ;
}
<|MERGE_RESOLUTION|>--- conflicted
+++ resolved
@@ -23,11 +23,8 @@
                     }))
     .def("min_marginals", [](bdd_base_type& base) { return base.min_marginals_stacked(); })
     .def("update_costs", [](bdd_base_type& base, const Eigen::Matrix<float, Eigen::Dynamic, 2>& delta) { return base.update_costs(delta); })
-<<<<<<< HEAD
+    .def("update_costs", [](bdd_base_type& base, const Eigen::Matrix<float, Eigen::Dynamic, 1>& delta) { return base.update_costs(delta); })
     .def("get_costs", &bdd_base_type::get_costs)
-=======
-    .def("update_costs", [](bdd_base_type& base, const Eigen::Matrix<float, Eigen::Dynamic, 1>& delta) { return base.update_costs(delta); })
->>>>>>> 80def365
     .def("Lagrange_constraint_matrix", &bdd_base_type::Lagrange_constraint_matrix)
     .def("lower_bound", &bdd_base_type::lower_bound)
     .def("lower_bound_per_bdd", [](bdd_base_type& base) { return base.lower_bound_per_bdd(); })
