--- conflicted
+++ resolved
@@ -166,15 +166,9 @@
             // 1. Compute min-marginals using costs from root, costs from terminal and hi_costs, lo_costs for current hop
             min_marginals_from_directional_costs(s);
 
-<<<<<<< HEAD
-            int threadCount = 256;
-            int cur_num_bdd_nodes = this->cum_nr_bdd_nodes_per_hop_dist_[s] - num_nodes_processed;
-            int blockCount = ceil(cur_num_bdd_nodes / (REAL) threadCount);
-=======
             const int threadCount = NUM_THREADS;
-            const int cur_num_bdd_nodes = cum_nr_bdd_nodes_per_hop_dist_[s] - num_nodes_processed;
+            const int cur_num_bdd_nodes = this->cum_nr_bdd_nodes_per_hop_dist_[s] - num_nodes_processed;
             const int blockCount = ceil(cur_num_bdd_nodes / (float) threadCount);
->>>>>>> cddf8179
 
             // 2. Subtract from hi_costs, update costs from root and add to delta_hi_out, delta_lo_out.
             forward_step_with_solve<<<blockCount, threadCount>>>(cur_num_bdd_nodes, num_nodes_processed, omega,
@@ -280,15 +274,9 @@
             // 1. Compute min-marginals using costs from root, costs from terminal and hi_costs, lo_costs for current hop
             min_marginals_from_directional_costs(s);
 
-<<<<<<< HEAD
-            int threadCount = 256;
-            int cur_num_layers = this->cum_nr_layers_per_hop_dist_[s] - num_layers_processed;
-            int blockCount = ceil(cur_num_layers / (REAL) threadCount);
-=======
             const int threadCount = NUM_THREADS;
-            const int cur_num_layers = cum_nr_layers_per_hop_dist_[s] - num_layers_processed;
+            const int cur_num_layers = this->cum_nr_layers_per_hop_dist_[s] - num_layers_processed;
             const int blockCount = ceil(cur_num_layers / (float) threadCount);
->>>>>>> cddf8179
 
             // 2. Subtract from hi_costs, update costs from root and add to delta_hi_out, delta_lo_out.
             forward_step_with_solve_layer<<<blockCount, threadCount>>>(cur_num_layers, num_layers_processed, omega,
@@ -351,13 +339,8 @@
             const REAL cur_mm_diff_hi_lo = mm_hi[layer_idx] - mm_lo[layer_idx];
             const int cur_primal_idx = primal_variable_index[layer_idx];
 
-<<<<<<< HEAD
-            const REAL cur_hi_cost = hi_cost_in[layer_idx] + omega * min(-cur_mm_diff_hi_lo, 0.0f) + delta_hi_in[cur_primal_idx] / num_bdds_per_var[cur_primal_idx];
-            const REAL cur_lo_cost = lo_cost_in[layer_idx] + omega * min(cur_mm_diff_hi_lo, 0.0f) + delta_lo_in[cur_primal_idx] / num_bdds_per_var[cur_primal_idx];
-=======
-            const float cur_hi_cost = hi_cost_in[layer_idx] + (omega * min(-cur_mm_diff_hi_lo, 0.0f)) + (delta_hi_in[cur_primal_idx] / num_bdds_per_var[cur_primal_idx]);
-            const float cur_lo_cost = lo_cost_in[layer_idx] + (omega * min(cur_mm_diff_hi_lo, 0.0f)) + (delta_lo_in[cur_primal_idx] / num_bdds_per_var[cur_primal_idx]);
->>>>>>> cddf8179
+            const REAL cur_hi_cost = hi_cost_in[layer_idx] + (omega * min(-cur_mm_diff_hi_lo, 0.0f)) + (delta_hi_in[cur_primal_idx] / num_bdds_per_var[cur_primal_idx]);
+            const REAL cur_lo_cost = lo_cost_in[layer_idx] + (omega * min(cur_mm_diff_hi_lo, 0.0f)) + (delta_lo_in[cur_primal_idx] / num_bdds_per_var[cur_primal_idx]);
 
             const int next_hi_node = hi_bdd_node_index[bdd_node_idx];
 
@@ -384,15 +367,7 @@
     void bdd_cuda_parallel_mma<REAL>::backward_iteration(const REAL omega)
     {
         MEASURE_CUMULATIVE_FUNCTION_EXECUTION_TIME
-<<<<<<< HEAD
         assert(this->forward_state_valid_); 
-        
-        // Set costs of top sinks to 0:
-        thrust::scatter(thrust::make_constant_iterator<REAL>(0.0), thrust::make_constant_iterator<REAL>(0.0) + this->top_sink_indices_.size(),
-                        this->top_sink_indices_.begin(), this->cost_from_terminal_.begin());
-=======
-        assert(forward_state_valid_); 
->>>>>>> cddf8179
 
         // Set delta_out to zero:
         thrust::fill(delta_lo_out_.begin(), delta_lo_out_.end(), 0.0f);
@@ -408,13 +383,8 @@
             if(s > 0)
                 start_offset = this->cum_nr_bdd_nodes_per_hop_dist_[s - 1];
 
-<<<<<<< HEAD
-            int cur_num_bdd_nodes = this->cum_nr_bdd_nodes_per_hop_dist_[s] - start_offset;
-            int blockCount = ceil(cur_num_bdd_nodes / (REAL) threadCount);
-=======
-            const int cur_num_bdd_nodes = cum_nr_bdd_nodes_per_hop_dist_[s] - start_offset;
-            const int blockCount = ceil(cur_num_bdd_nodes / (float) threadCount);
->>>>>>> cddf8179
+            const int cur_num_bdd_nodes = this->cum_nr_bdd_nodes_per_hop_dist_[s] - start_offset;
+            const int blockCount = ceil(cur_num_bdd_nodes / (REAL) threadCount);
 
             // 2. Subtract from hi_costs, update costs from terminal and add to delta_hi_out, delta_lo_out.
             backward_step_with_solve<<<blockCount, threadCount>>>(cur_num_bdd_nodes, start_offset, omega,
