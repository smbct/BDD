#include "ILP_input.h"
#include "ILP_parser.h"
#include "OPB_parser.h"
#include <pybind11/pybind11.h>
#include <pybind11/eigen.h>
#include <pybind11/stl.h>
namespace py = pybind11;


// return a matrix with dim (n+m,n+m), first n entries corresponding to variables, last m entries corresponding to inequalities.
Eigen::SparseMatrix<int> node_constraint_incidence_matrix(const LPMP::ILP_input& ilp)
{
    using T = Eigen::Triplet<int>;
    std::vector<T> coefficients;

    for(size_t c=0; c<ilp.nr_constraints(); ++c)
    {
        for(const auto& l : ilp.constraints()[c].variables)
        {
            coefficients.push_back(T(l.var, ilp.nr_variables() + c, l.coefficient));
            coefficients.push_back(T(ilp.nr_variables() + c, l.var, l.coefficient));
        }
    }

    Eigen::SparseMatrix<int> A(ilp.nr_variables() + ilp.nr_constraints(), ilp.nr_variables() + ilp.nr_constraints());
    A.setFromTriplets(coefficients.begin(), coefficients.end());

    return A;
}

Eigen::MatrixXi variable_constraint_bounds(const LPMP::ILP_input& ilp)
{
    Eigen::MatrixXi D(ilp.nr_variables() + ilp.nr_constraints(), 2);

    for(size_t i=0; i<ilp.nr_variables(); ++i)
    {
        D(i,0) = 0;
        D(i,1) = 1;
    }

    for(size_t c=0; c<ilp.nr_constraints(); ++c)
    {
        if(ilp.constraints()[c].ineq == LPMP::ILP_input::inequality_type::equal)
        {
            D(ilp.nr_variables() + c, 0) = ilp.constraints()[c].right_hand_side;
            D(ilp.nr_variables() + c, 1) = ilp.constraints()[c].right_hand_side;
        }
        else if(ilp.constraints()[c].ineq == LPMP::ILP_input::inequality_type::smaller_equal)
        {
            D(ilp.nr_variables() + c, 0) = std::numeric_limits<int>::min();
            D(ilp.nr_variables() + c, 1) = ilp.constraints()[c].right_hand_side; 
        }
        else if(ilp.constraints()[c].ineq == LPMP::ILP_input::inequality_type::greater_equal)
        {
            D(ilp.nr_variables() + c, 0) = ilp.constraints()[c].right_hand_side; 
            D(ilp.nr_variables() + c, 1) = std::numeric_limits<int>::max();
        } 
    }

    return D; 
}

PYBIND11_MODULE(ILP_instance_py, m) {
    m.doc() = "Python binding for ILP instance";

    py::enum_<LPMP::ILP_input::inequality_type>(m, "inequality_type")
        .value("smaller_equal", LPMP::ILP_input::inequality_type::smaller_equal)
        .value("greater_equal", LPMP::ILP_input::inequality_type::greater_equal)
        .value("equal", LPMP::ILP_input::inequality_type::equal)
        .export_values();

    py::class_<LPMP::ILP_input>(m, "ILP_instance")
        .def(py::init<>())
        .def("evaluate", [](const LPMP::ILP_input& ilp, const std::vector<char>& sol) { 
                return ilp.evaluate(sol.begin(), sol.end());
                })
        .def("feasible", [](const LPMP::ILP_input& ilp, const std::vector<char>& sol) { 
                return ilp.feasible(sol.begin(), sol.end());
                })
        .def("export_constraints", &LPMP::ILP_input::export_constraints)
<<<<<<< HEAD
        .def("node_constraint_incidence_matrix", [](const LPMP::ILP_input& ilp) { 
                return std::make_tuple(
                        node_constraint_incidence_matrix(ilp),
                        variable_constraint_bounds(ilp)
                        );
                })
        ;
=======
        .def("add_new_variable_with_obj", [](LPMP::ILP_input& ilp, const std::string& var_name, const double coefficient) {
                auto index = ilp.add_new_variable(var_name);
                ilp.add_to_objective(coefficient, var_name);
                return index;
                })
        .def("add_new_constraint", [](LPMP::ILP_input& ilp, const std::string& constraint_name, const std::vector<std::string>& var_names, std::vector<int>& coeffs, const int rhs, const LPMP::ILP_input::inequality_type ineq_type) {
                assert(var_names.size() == coeffs.size());
                ilp.begin_new_inequality();
                ilp.set_inequality_identifier(constraint_name);
                for(size_t i = 0; i < var_names.size(); ++i)
                    ilp.add_to_constraint(coeffs[i], var_names[i]);

                ilp.set_inequality_type(ineq_type);
                ilp.set_right_hand_side(rhs);
                });
>>>>>>> c8bb5e66

        m.def("read_ILP", [](const std::string& filename) -> LPMP::ILP_input { return LPMP::ILP_parser::parse_file(filename); }); 
        m.def("read_OPB", [](const std::string& filename) -> LPMP::ILP_input { return LPMP::OPB_parser::parse_file(filename); }); 
}<|MERGE_RESOLUTION|>--- conflicted
+++ resolved
@@ -78,7 +78,6 @@
                 return ilp.feasible(sol.begin(), sol.end());
                 })
         .def("export_constraints", &LPMP::ILP_input::export_constraints)
-<<<<<<< HEAD
         .def("node_constraint_incidence_matrix", [](const LPMP::ILP_input& ilp) { 
                 return std::make_tuple(
                         node_constraint_incidence_matrix(ilp),
@@ -86,7 +85,6 @@
                         );
                 })
         ;
-=======
         .def("add_new_variable_with_obj", [](LPMP::ILP_input& ilp, const std::string& var_name, const double coefficient) {
                 auto index = ilp.add_new_variable(var_name);
                 ilp.add_to_objective(coefficient, var_name);
@@ -102,7 +100,6 @@
                 ilp.set_inequality_type(ineq_type);
                 ilp.set_right_hand_side(rhs);
                 });
->>>>>>> c8bb5e66
 
         m.def("read_ILP", [](const std::string& filename) -> LPMP::ILP_input { return LPMP::ILP_parser::parse_file(filename); }); 
         m.def("read_OPB", [](const std::string& filename) -> LPMP::ILP_input { return LPMP::OPB_parser::parse_file(filename); }); 
