--- conflicted
+++ resolved
@@ -90,10 +90,5 @@
 * [`[2] - A. Abbas and P. Swoboda. FastDOG: Fast Discrete Optimization on GPU. In CVPR 2022.`](https://arxiv.org/abs/2111.10270)
 for the parallel solvers,
 * [`[3] - A. Abbas and P. Swoboda. DOGE-Train: Discrete Optimization on GPU with End-to-end Training. In AAAI 2024.`](https://arxiv.org/abs/2205.11638)
-<<<<<<< HEAD
 for learned solvers, 
-* [`[4] - Roetzer, Paul, et al. Fast Discrete Optimisation for Geometrically Consistent 3D Shape Matching. arXiv preprint arXiv:2310.08230 (2023).`](https://arxiv.org/abs/2310.08230)for LBFGS based parallel solvers.
-=======
-for learned solvers.
-& [`[4] - Roetzer, Paul, et al. Fast Discrete Optimisation for Geometrically Consistent 3D Shape Matching. arXiv preprint arXiv:2310.08230 (2023).`](https://arxiv.org/abs/2310.08230)
->>>>>>> b25cc948
+* [`[4] - Roetzer, Paul, et al. Fast Discrete Optimisation for Geometrically Consistent 3D Shape Matching. arXiv preprint arXiv:2310.08230 (2023).`](https://arxiv.org/abs/2310.08230) for LBFGS based parallel solvers.