--- conflicted
+++ resolved
@@ -14,7 +14,6 @@
 
 `mkdir build && cd build && cmake ..`
 
-<<<<<<< HEAD
 If CUDA-solvers are to be built, set `WITH_CUDA=ON` in cmake.
 
 ## Command Line Usage
@@ -53,8 +52,7 @@
 * `-o input`: Use the variable ordering as given in the input file.
 * `-o bfs`: Use a breadth-first search through the variable-constraint adjacency matrix to determine a variable ordering starting from the most eccentric node.
 * `-o cuthill`: Use the Cuthill McKee algorithm on the variable-constraint adjacency matrix to determina a variable ordering.
-=======
+
 ## References
 If you use this work please cite
-* [`J. H. Lange and P. Swoboda. Efficient Message Passing for 0–1 ILPs with Binary Decision Diagrams. In ICML 2021.`](http://proceedings.mlr.press/v139/lange21a.html)
->>>>>>> 7d462c22
+* [`J. H. Lange and P. Swoboda. Efficient Message Passing for 0–1 ILPs with Binary Decision Diagrams. In ICML 2021.`](http://proceedings.mlr.press/v139/lange21a.html)