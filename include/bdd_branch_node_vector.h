#pragma once

// TODO: rename file and classes
// TODO: allow float and double via templates
// TODO: templatize to allow for different bdd branch nodes

#include <tsl/robin_map.h>
#include <vector>
#include <array>
#include <cstddef>
#include "bdd_storage.h"
#include "two_dimensional_variable_array.hxx"
#include "time_measure_util.h"
#include "kahan_summation.hxx"
#include "bdd_filtration.hxx"
#include "bdd.h"
#include <iostream>

namespace LPMP {

    // TODO: add const to appropriate functions
    class bdd_branch_node_vec {
        public:
            // offsets are added to the address of the current bdd_branch_node_vec. The compute address points to the bdd_branch_node_vec
            uint32_t offset_low = 0;
            uint32_t offset_high = 0;
            float m = std::numeric_limits<float>::infinity();
            float low_cost = 0.0;
            float high_cost = 0.0;

            constexpr static uint32_t inactive_bdd_index = std::numeric_limits<uint32_t>::max();
            uint32_t bdd_index = inactive_bdd_index;

            void prepare_forward_step();
            void forward_step();
            void backward_step();

            std::array<float,2> min_marginals();
            void min_marginal(std::array<float,2>* reduced_min_marginals);
            void set_marginal(std::array<float,2>* min_marginals, const std::array<float,2> avg_marginals);

            constexpr static uint32_t terminal_0_offset = std::numeric_limits<uint32_t>::max();
            constexpr static uint32_t terminal_1_offset = std::numeric_limits<uint32_t>::max()-1;

            bdd_branch_node_vec* address(uint32_t offset);
            uint32_t synthesize_address(bdd_branch_node_vec* node);

            ~bdd_branch_node_vec()
            {
                static_assert(sizeof(float) == 4, "float must be quadword");
                static_assert(sizeof(uint32_t) == 4, "uint32_t must be quadword");
            }
    };

    inline bdd_branch_node_vec* bdd_branch_node_vec::address(uint32_t offset)
    {
        assert(offset != terminal_0_offset && offset != terminal_1_offset);
        return this + offset;
    }

    inline uint32_t bdd_branch_node_vec::synthesize_address(bdd_branch_node_vec* node)
    {
        assert(this < node);
        assert(std::distance(this, node) < std::numeric_limits<uint32_t>::max());
        assert(std::distance(this, node) > 0);
        return std::distance(this, node);
    }

    inline void bdd_branch_node_vec::backward_step()
    {
        if(offset_low == terminal_0_offset)
            assert(low_cost == std::numeric_limits<float>::infinity());

        if(offset_low == terminal_0_offset || offset_low == terminal_1_offset)
        {
            m = low_cost;
        }
        else
        {
            const auto low_branch_node = address(offset_low);
            m = low_branch_node->m + low_cost;
        }

        if(offset_high == terminal_0_offset)
            assert(high_cost == std::numeric_limits<float>::infinity());

        if(offset_high == terminal_0_offset || offset_high == terminal_1_offset)
        {
            m = std::min(m, high_cost);
        }
        else
        {
            const auto high_branch_node = address(offset_high);
            m = std::min(m, high_branch_node->m + high_cost);
        }

        assert(std::isfinite(m));
    }

    inline void bdd_branch_node_vec::prepare_forward_step()
    {
        if(offset_low != terminal_0_offset && offset_low != terminal_1_offset)
        {
            const auto low_branch_node = address(offset_low);
            low_branch_node->m = std::numeric_limits<float>::infinity(); 
        }

        if(offset_high != terminal_0_offset && offset_high != terminal_1_offset)
        {
            const auto high_branch_node = address(offset_high);
            high_branch_node->m = std::numeric_limits<float>::infinity();
        }
    }

    inline void bdd_branch_node_vec::forward_step()
    {
        if(offset_low != terminal_0_offset && offset_low != terminal_1_offset)
        {
            const auto low_branch_node = address(offset_low);
            low_branch_node->m = std::min(low_branch_node->m, m + low_cost);
        }

        if(offset_high != terminal_0_offset && offset_high != terminal_1_offset)
        {
            const auto high_branch_node = address(offset_high);
            high_branch_node->m = std::min(high_branch_node->m, m + high_cost);
        }
    }

    inline std::array<float,2> bdd_branch_node_vec::min_marginals()
    {
        std::array<float,2> mm;
        if(offset_low == terminal_0_offset || offset_low == terminal_1_offset)
        {
            mm[0] = m + low_cost;
        }
        else
        {
            const auto low_branch_node = address(offset_low);
            mm[0] = m + low_cost + low_branch_node->m;
        }

        if(offset_high == terminal_0_offset || offset_high == terminal_1_offset)
        {
            mm[1] = m + high_cost;
        }
        else
        {
            const auto high_branch_node = address(offset_high);
            mm[1] = m + high_cost + high_branch_node->m;
        }

        assert(std::isfinite(std::min(mm[0],mm[1])));
        return mm;
    }

    inline void bdd_branch_node_vec::min_marginal(std::array<float,2>* reduced_min_marginals)
    {
        // TODO: use above min marginal
        const auto mm = min_marginals();
        reduced_min_marginals[bdd_index][0] = std::min(mm[0], reduced_min_marginals[bdd_index][0]);
        reduced_min_marginals[bdd_index][1] = std::min(mm[1], reduced_min_marginals[bdd_index][1]);
        return;
        if(offset_low == terminal_0_offset || offset_low == terminal_1_offset)
        {
            reduced_min_marginals[bdd_index][0] = std::min(m + low_cost, reduced_min_marginals[bdd_index][0]);
        }
        else
        {
            const auto low_branch_node = address(offset_low);
            reduced_min_marginals[bdd_index][0] = std::min(m + low_cost + low_branch_node->m, reduced_min_marginals[bdd_index][0]);
        }

        if(offset_high == terminal_0_offset || offset_high == terminal_1_offset)
        {
            reduced_min_marginals[bdd_index][1] = std::min(m + high_cost, reduced_min_marginals[bdd_index][1]);
        }
        else
        {
            const auto high_branch_node = address(offset_high);
            reduced_min_marginals[bdd_index][1] = std::min(m + high_cost + high_branch_node->m, reduced_min_marginals[bdd_index][1]);
        }
    }

    inline void bdd_branch_node_vec::set_marginal(std::array<float,2>* reduced_min_marginals, const std::array<float,2> avg_marginals)
    {
        assert(std::isfinite(avg_marginals[0]));
        assert(std::isfinite(avg_marginals[1]));
        assert(std::isfinite(reduced_min_marginals[bdd_index][0]));
        low_cost += -reduced_min_marginals[bdd_index][0] + avg_marginals[0];
        assert(std::isfinite(reduced_min_marginals[bdd_index][1]));
        high_cost += -reduced_min_marginals[bdd_index][1] + avg_marginals[1]; 
    }

    // bdds are stored in variable groups. Each variable group is a set of variables that can be processed in parallel.
    class bdd_mma_base_vec {
        public:
            bdd_mma_base_vec() {}
            bdd_mma_base_vec(const bdd_storage& bdd_storage_) { init(bdd_storage_); }
            void init(const bdd_storage& bdd_storage_);
            size_t nr_variables() const;
            size_t nr_variable_groups() const;
            size_t nr_bdd_vectors(const size_t var_group) const;
            size_t nr_bdds(const size_t var) const { assert(var < nr_variables()); return nr_bdds_[var]; }
            size_t nr_bdd_nodes() const { return bdd_branch_nodes_.size(); }

            void forward_step(const size_t var_group);
            void min_marginal_averaging_forward();
            void min_marginal_averaging_step_forward(const size_t var_group);

            void backward_step(const size_t var_group);
            void min_marginal_averaging_backward();
            void min_marginal_averaging_step_backward(const size_t var_group);

            std::array<float,2> average_marginals(std::array<float,2>* marginals, const size_t nr_marginals);

            void iteration();
            void backward_run();
            void forward_run();

            void compute_lower_bound(); 
            void compute_lower_bound_after_forward_pass(); 
            void compute_lower_bound_after_backward_pass(); 

            std::vector<double> total_min_marginals();
            void solve(const size_t max_iter, const double tolerance, const double time_limit); 
            double lower_bound() const { return lower_bound_; }
            void set_cost(const double c, const size_t var);
            template<typename ITERATOR>
                void update_arc_costs(const size_t first_node, ITERATOR begin, ITERATOR end);
            void get_arc_marginals(const size_t first_node, const size_t last_node, std::vector<double>& arc_marginals);

            std::array<size_t,2> bdd_branch_node_offset(const size_t var, const size_t bdd_index) const;

        protected:
            std::vector<bdd_branch_node_vec> bdd_branch_nodes_;
            std::vector<size_t> bdd_branch_node_offsets_; // offsets into where bdd branch nodes belonging to a variable start 
            std::vector<size_t> bdd_branch_node_group_offsets_; // offsets into where bdd branch nodes belonging to a variable group start 
            std::vector<size_t> nr_bdds_;
            two_dim_variable_array<size_t> first_bdd_node_indices_;  // used for computing lower bound
            two_dim_variable_array<size_t> last_bdd_node_indices_;  // used for computing lower bound
            double lower_bound_ = -std::numeric_limits<double>::infinity();

            enum class message_passing_state {
                after_forward_pass,
                after_backward_pass,
                none 
            } message_passing_state_ = message_passing_state::none;

        private:
            std::vector<size_t> bdd_node_variables() const;
            void tighten_bdd(const float eps);
            std::vector<float> min_marginal_differences(const float eps);
            two_dim_variable_array<size_t> tighten_bdd_groups(const std::vector<char>& tighten_variables);
    };


    inline size_t bdd_mma_base_vec::nr_variables() const
    {
        return bdd_branch_node_offsets_.size()-1; 
    }

    inline size_t bdd_mma_base_vec::nr_variable_groups() const
    {
        return bdd_branch_node_group_offsets_.size()-1; 
    } 

    inline size_t bdd_mma_base_vec::nr_bdd_vectors(const size_t var) const
    {
        assert(var < nr_variables());
        return bdd_branch_node_offsets_[var+1] - bdd_branch_node_offsets_[var];
    } 

    inline void bdd_mma_base_vec::init(const bdd_storage& bdd_storage_)
    {
        bdd_branch_nodes_.clear();
        bdd_branch_node_offsets_.clear();
        nr_bdds_.clear();
        std::vector<size_t> cur_first_bdd_node_indices;
        std::vector<size_t> cur_last_bdd_node_indices;
        first_bdd_node_indices_.clear();
        last_bdd_node_indices_.clear();
        lower_bound_ = -std::numeric_limits<double>::infinity();

        /*
           const auto variable_groups = compute_variable_groups(bdd_storage_);
           std::cout << "# variable groups: = " << variable_groups.size() << "\n";
           std::cout << "# variable : = " << bdd_storage_.nr_variables() << "\n";
           for(size_t i=0; i<variable_groups.size(); ++i)
           {
           for(const size_t v : variable_groups[i])
           std::cout << v << ", ";
           std::cout << "\n";
           }
           std::cout << "\n";
           */

        // count bdd branch nodes per variable
        std::vector<size_t> bdd_branch_nodes_per_var(bdd_storage_.nr_variables(), 0);
        for(const auto& stored_bdd_node : bdd_storage_.bdd_nodes())
            ++bdd_branch_nodes_per_var[stored_bdd_node.variable]; 

        bdd_branch_node_offsets_.reserve(bdd_storage_.nr_variables()+1);
        bdd_branch_node_offsets_.push_back(0);
        for(const size_t i : bdd_branch_nodes_per_var)
            bdd_branch_node_offsets_.push_back(bdd_branch_node_offsets_.back() + i);

        bdd_branch_nodes_.resize(bdd_branch_node_offsets_.back());
        std::vector<size_t> bdd_branch_nodes_counter(bdd_storage_.nr_variables(), 0);

        std::vector<bdd_branch_node_vec*> stored_bdd_index_to_bdd_offset(bdd_storage_.bdd_nodes().size(), nullptr);

        for(size_t bdd_index=0; bdd_index<bdd_storage_.nr_bdds(); ++bdd_index)
        {
            cur_first_bdd_node_indices.clear();
            cur_last_bdd_node_indices.clear();
            const size_t first_stored_bdd_node = bdd_storage_.bdd_delimiters()[bdd_index]; 
            const size_t last_stored_bdd_node = bdd_storage_.bdd_delimiters()[bdd_index+1];
            const size_t first_var = bdd_storage_.bdd_nodes()[last_stored_bdd_node-1].variable;
            const size_t last_var = bdd_storage_.bdd_nodes()[first_stored_bdd_node].variable;
            for(size_t i=first_stored_bdd_node; i<last_stored_bdd_node; ++i)
            {
                assert(first_var <= bdd_storage_.bdd_nodes()[i].variable);
                assert(last_var >= bdd_storage_.bdd_nodes()[i].variable);
            }

            for(size_t stored_bdd_node_index=first_stored_bdd_node; stored_bdd_node_index<last_stored_bdd_node; ++stored_bdd_node_index)
            {
                const auto& stored_bdd = bdd_storage_.bdd_nodes()[stored_bdd_node_index];
                const size_t v = stored_bdd.variable;
                const size_t bdd_branch_index = bdd_branch_node_offsets_[v] + bdd_branch_nodes_counter[v];
                ++bdd_branch_nodes_counter[v];

                if(v == first_var)
                    cur_first_bdd_node_indices.push_back(bdd_branch_index);
                if(v == last_var)
                    cur_last_bdd_node_indices.push_back(bdd_branch_index);

                if(stored_bdd.low == bdd_storage::bdd_node::terminal_0)
                {
                    bdd_branch_nodes_[bdd_branch_index].offset_low = bdd_branch_node_vec::terminal_0_offset;
                    bdd_branch_nodes_[bdd_branch_index].low_cost = std::numeric_limits<float>::infinity();
                }
                else if(stored_bdd.low == bdd_storage::bdd_node::terminal_1)
                {
                    assert(bdd_branch_nodes_[bdd_branch_index].low_cost == 0.0);
                    bdd_branch_nodes_[bdd_branch_index].offset_low = bdd_branch_node_vec::terminal_1_offset;;
                }
                else
                {
                    assert(bdd_branch_nodes_[bdd_branch_index].low_cost == 0.0);
                    assert(stored_bdd_index_to_bdd_offset[stored_bdd.low] != nullptr);
                    bdd_branch_node_vec* low_ptr = stored_bdd_index_to_bdd_offset[stored_bdd.low];
                    bdd_branch_nodes_[bdd_branch_index].offset_low = bdd_branch_nodes_[bdd_branch_index].synthesize_address(low_ptr);
                }

                if(stored_bdd.high == bdd_storage::bdd_node::terminal_0)
                {
                    bdd_branch_nodes_[bdd_branch_index].offset_high = bdd_branch_node_vec::terminal_0_offset;
                    bdd_branch_nodes_[bdd_branch_index].high_cost = std::numeric_limits<float>::infinity();
                }
                else if(stored_bdd.high == bdd_storage::bdd_node::terminal_1)
                {
                    assert(bdd_branch_nodes_[bdd_branch_index].high_cost == 0.0);
                    bdd_branch_nodes_[bdd_branch_index].offset_high = bdd_branch_node_vec::terminal_1_offset;;
                }
                else
                {
                    assert(bdd_branch_nodes_[bdd_branch_index].high_cost == 0.0);
                    assert(stored_bdd_index_to_bdd_offset[stored_bdd.high] != nullptr);
                    bdd_branch_node_vec* high_ptr = stored_bdd_index_to_bdd_offset[stored_bdd.high];
                    bdd_branch_nodes_[bdd_branch_index].offset_high = bdd_branch_nodes_[bdd_branch_index].synthesize_address(high_ptr);
                }

                assert(bdd_index <= std::numeric_limits<uint32_t>::max()); // TODO: write alternative mechanism for this case
                bdd_branch_nodes_[bdd_branch_index].bdd_index = bdd_index;
                assert(stored_bdd_index_to_bdd_offset[stored_bdd_node_index] == nullptr);

                stored_bdd_index_to_bdd_offset[stored_bdd_node_index] = &bdd_branch_nodes_[bdd_branch_index];
            }

            assert(cur_first_bdd_node_indices.size() > 0);
            first_bdd_node_indices_.push_back(cur_first_bdd_node_indices.begin(), cur_first_bdd_node_indices.end()); 
            assert(cur_last_bdd_node_indices.size() > 0);
            last_bdd_node_indices_.push_back(cur_last_bdd_node_indices.begin(), cur_last_bdd_node_indices.end()); 
        }

        assert(first_bdd_node_indices_.size() == bdd_storage_.nr_bdds());
        assert(last_bdd_node_indices_.size() == bdd_storage_.nr_bdds());

        nr_bdds_.clear();
        nr_bdds_.reserve(nr_variables());
        // TODO: replace by vector?
        tsl::robin_map<uint32_t, uint32_t> bdd_index_redux;
        for(size_t i=0; i<bdd_storage_.nr_variables(); ++i)
        {
            bdd_index_redux.clear();
            for(size_t vec_idx=bdd_branch_node_offsets_[i]; vec_idx<bdd_branch_node_offsets_[i+1]; ++vec_idx)
            {
                auto& bdd_vec = bdd_branch_nodes_[vec_idx]; 
                const uint32_t bdd_index = bdd_vec.bdd_index;
                assert(bdd_index != bdd_branch_node_vec::inactive_bdd_index);
                if(bdd_index_redux.count(bdd_index) == 0)
                    bdd_index_redux.insert({bdd_index, bdd_index_redux.size()}); 
            }
            for(size_t vec_idx=bdd_branch_node_offsets_[i]; vec_idx<bdd_branch_node_offsets_[i+1]; ++vec_idx)
            {
                auto& bdd_vec = bdd_branch_nodes_[vec_idx]; 
                bdd_vec.bdd_index = bdd_index_redux.find(bdd_vec.bdd_index)->second;
            }
            nr_bdds_.push_back(bdd_index_redux.size());
        }

        std::cout << "nr bdd nodes = " << bdd_branch_nodes_.size() << "\n";
    }

    inline void bdd_mma_base_vec::forward_step(const size_t var)
    {
        assert(var < nr_variables());

        for(size_t i=bdd_branch_node_offsets_[var]; i<bdd_branch_node_offsets_[var+1]; ++i)
            bdd_branch_nodes_[i].prepare_forward_step();

        for(size_t i=bdd_branch_node_offsets_[var]; i<bdd_branch_node_offsets_[var+1]; ++i)
            bdd_branch_nodes_[i].forward_step();
    }


    inline void bdd_mma_base_vec::backward_step(const size_t var)
    {
        assert(var < nr_variables());

        // TODO: count backwards in loop?
        for(size_t i=bdd_branch_node_offsets_[var]; i<bdd_branch_node_offsets_[var+1]; ++i)
            bdd_branch_nodes_[i].backward_step();
    } 

    inline std::array<float,2> bdd_mma_base_vec::average_marginals(std::array<float,2>* marginals, const size_t nr_marginals)
    {
        std::array<float,2> avg_margs = {0.0,0.0};
        for(size_t i=0; i<nr_marginals; ++i)
        {
            assert(std::isfinite(marginals[i][0]));
            assert(std::isfinite(marginals[i][1]));
            avg_margs[0] += marginals[i][0];
            avg_margs[1] += marginals[i][1];
        }
        avg_margs[0] /= float(nr_marginals);
        avg_margs[1] /= float(nr_marginals);
        assert(std::isfinite(avg_margs[0]));
        assert(std::isfinite(avg_margs[1]));
        return avg_margs;
    } 

    inline void bdd_mma_base_vec::min_marginal_averaging_step_forward(const size_t var)
    {
        // TODO: pad to four so that SIMD instructions can be applied?
        const size_t _nr_bdds = nr_bdds(var);
        if(_nr_bdds == 0)
            return;

        std::array<float,2> min_marginals[_nr_bdds];
        std::fill(min_marginals, min_marginals + _nr_bdds, std::array<float,2>{std::numeric_limits<float>::infinity(), std::numeric_limits<float>::infinity()});

        for(size_t i=bdd_branch_node_offsets_[var]; i<bdd_branch_node_offsets_[var+1]; ++i)
            bdd_branch_nodes_[i].min_marginal(min_marginals);

        std::array<float,2> avg_marginals = average_marginals(min_marginals, _nr_bdds);

        for(size_t i=bdd_branch_node_offsets_[var]; i<bdd_branch_node_offsets_[var+1]; ++i)
            bdd_branch_nodes_[i].set_marginal(min_marginals, avg_marginals);

        forward_step(var);
    }

    inline void bdd_mma_base_vec::min_marginal_averaging_step_backward(const size_t var)
    {
        // TODO: pad to four so that SIMD instructions can be applied?
        const size_t _nr_bdds = nr_bdds(var);
        if(_nr_bdds == 0)
            return;
        std::array<float,2> min_marginals[_nr_bdds];
        std::fill(min_marginals, min_marginals + _nr_bdds, std::array<float,2>{std::numeric_limits<float>::infinity(), std::numeric_limits<float>::infinity()});

        for(size_t i=bdd_branch_node_offsets_[var]; i<bdd_branch_node_offsets_[var+1]; ++i)
            bdd_branch_nodes_[i].min_marginal(min_marginals);

        std::array<float,2> avg_marginals = average_marginals(min_marginals, _nr_bdds);

        //std::cout << "backward step for var " << var << ", offset = " << bdd_branch_node_offsets_[var] << ", #nodes = " << bdd_branch_nodes_.size() << "\n";
        for(size_t i=bdd_branch_node_offsets_[var]; i<bdd_branch_node_offsets_[var+1]; ++i)
        {
            bdd_branch_nodes_[i].set_marginal(min_marginals, avg_marginals);
            bdd_branch_nodes_[i].backward_step();
        }
    }

    inline void bdd_mma_base_vec::min_marginal_averaging_forward()
    {
        if(message_passing_state_ != message_passing_state::after_backward_pass)
            backward_run();
        message_passing_state_ = message_passing_state::none;
        //MEASURE_FUNCTION_EXECUTION_TIME;
        for(size_t bdd_index=0; bdd_index<first_bdd_node_indices_.size(); ++bdd_index)
            for(size_t j=0; j<first_bdd_node_indices_.size(bdd_index); ++j)
                bdd_branch_nodes_[first_bdd_node_indices_(bdd_index,j)].m = 0.0;

        for(size_t i=0; i<nr_variables(); ++i)
            min_marginal_averaging_step_forward(i);
        message_passing_state_ = message_passing_state::after_forward_pass;
    }

    inline void bdd_mma_base_vec::min_marginal_averaging_backward()
    {
        if(message_passing_state_ != message_passing_state::after_forward_pass)
            forward_run();
        message_passing_state_ = message_passing_state::none;
        //MEASURE_FUNCTION_EXECUTION_TIME;
        for(std::ptrdiff_t i=nr_variables()-1; i>=0; --i)
            min_marginal_averaging_step_backward(i);
        message_passing_state_ = message_passing_state::after_backward_pass;
    }

    inline void bdd_mma_base_vec::solve(const size_t max_iter, const double tolerance, const double time_limit)
    {
        const auto start_time = std::chrono::steady_clock::now();
        double lb_prev = this->lower_bound();
        double lb_post = lb_prev;
        std::cout << "initial lower bound = " << lb_prev;
        auto time = std::chrono::steady_clock::now();
        std::cout << ", time = " << (double) std::chrono::duration_cast<std::chrono::milliseconds>(time - start_time).count() / 1000 << " s";
        std::cout << "\n";
        for(size_t iter=0; iter<max_iter; ++iter)
        {
            iteration();
            lb_prev = lb_post;
            lb_post = this->lower_bound();
            std::cout << "iteration " << iter << ", lower bound = " << lb_post;
            time = std::chrono::steady_clock::now();
            double time_spent = (double) std::chrono::duration_cast<std::chrono::milliseconds>(time - start_time).count() / 1000;
            std::cout << ", time = " << time_spent << " s";
            std::cout << "\n";
<<<<<<< HEAD
            if (std::abs(lb_prev-lb_post) < std::abs(0.001*tolerance*lb_prev))
=======
            if (time_spent > time_limit)
            {
                std::cout << "Time limit reached." << std::endl;
                break;
            }
            if (std::abs(lb_prev-lb_post) < std::abs(tolerance*lb_prev))
>>>>>>> bf776102
            {
                std::cout << "Relative progress less than tolerance (" << tolerance << ")\n";
                break;
            }
        }
        std::cout << "final lower bound = " << this->lower_bound() << "\n"; 
        const auto mmd = min_marginal_differences(0.001);
        std::vector<char> tighten_variables(nr_variables(), false);
        for(size_t i=0; i<mmd.size(); ++i)
            if(std::abs(mmd[i]) < 1e-3)
                tighten_variables[i] = true;
        tighten_bdd_groups(tighten_variables);
    }

    inline void bdd_mma_base_vec::iteration()
    {
        min_marginal_averaging_forward();
        compute_lower_bound();
        min_marginal_averaging_backward();
        compute_lower_bound();
    }

    inline void bdd_mma_base_vec::backward_run()
    {
        MEASURE_FUNCTION_EXECUTION_TIME;
        // TODO: if we already have done a backward_run, we do not need to do it again. Check state!
        message_passing_state_ = message_passing_state::none;
        for(std::ptrdiff_t i=bdd_branch_nodes_.size()-1; i>=0; --i)
            bdd_branch_nodes_[i].backward_step();
        message_passing_state_ = message_passing_state::after_backward_pass;
        compute_lower_bound();
    }

    inline void bdd_mma_base_vec::forward_run()
    {
        MEASURE_FUNCTION_EXECUTION_TIME;
        // TODO: if we already have done a forward_run, we do not need to do it again. Check state!
        message_passing_state_ = message_passing_state::none;
        for(size_t bdd_index=0; bdd_index<first_bdd_node_indices_.size(); ++bdd_index)
            for(size_t j=0; j<first_bdd_node_indices_.size(bdd_index); ++j)
                bdd_branch_nodes_[first_bdd_node_indices_(bdd_index,j)].m = 0.0;

        for(size_t i=0; i<nr_variables(); ++i)
            forward_step(i);
        message_passing_state_ = message_passing_state::after_forward_pass;
        compute_lower_bound();
    }

    inline void bdd_mma_base_vec::compute_lower_bound()
    {
        if(message_passing_state_ == message_passing_state::after_forward_pass)
            compute_lower_bound_after_forward_pass();
        else if(message_passing_state_ == message_passing_state::after_backward_pass)
            compute_lower_bound_after_backward_pass();
        else
            throw std::runtime_error("Cannot compute valid lower bound");
    }

    inline void bdd_mma_base_vec::compute_lower_bound_after_backward_pass()
    {
        tkahan<double> lb;
        //double lb = 0.0;
        for(size_t i=0; i<first_bdd_node_indices_.size(); ++i)
        {
            float bdd_lb = std::numeric_limits<float>::infinity();
            for(size_t j=0; j<first_bdd_node_indices_.size(i); ++j)
                bdd_lb = std::min(bdd_branch_nodes_[first_bdd_node_indices_(i,j)].m, bdd_lb);
            lb += bdd_lb;
        }

        assert(lb.value() >= lower_bound_ - 1e-8);
        lower_bound_ = lb.value();
    } 

    inline void bdd_mma_base_vec::compute_lower_bound_after_forward_pass()
    {
        tkahan<double> lb;
        //double lb = 0.0;
        for(size_t i=0; i<last_bdd_node_indices_.size(); ++i)
        {
            float bdd_lb = std::numeric_limits<float>::infinity();
            for(size_t j=0; j<last_bdd_node_indices_.size(i); ++j)
            {
                auto& bdd_node = bdd_branch_nodes_[last_bdd_node_indices_(i,j)];
                assert(bdd_node.offset_low == bdd_branch_node_vec::terminal_0_offset || bdd_node.offset_low == bdd_branch_node_vec::terminal_1_offset);
                assert(bdd_node.offset_high == bdd_branch_node_vec::terminal_0_offset || bdd_node.offset_high == bdd_branch_node_vec::terminal_1_offset);
                //bdd_lb = std::min({bdd_node.m + bdd_node.low_cost, bdd_node.m + bdd_node.high_cost, bdd_lb});
                const auto mm = bdd_node.min_marginals();
                bdd_lb = std::min({mm[0], mm[1], bdd_lb});
            }
            lb += bdd_lb;
        }

        assert(lb.value() >= lower_bound_ - 1e-8);
        lower_bound_ = lb.value();
    }

    inline void bdd_mma_base_vec::set_cost(const double c, const size_t var)
    {
        assert(nr_bdds(var) > 0);
        for(size_t i=bdd_branch_node_offsets_[var]; i<bdd_branch_node_offsets_[var+1]; ++i)
            bdd_branch_nodes_[i].high_cost += c / float(nr_bdds(var));
    }

    template<typename ITERATOR>
        void bdd_mma_base_vec::update_arc_costs(const size_t first_node, ITERATOR begin, ITERATOR end)
        {
            assert(std::distance(begin,end) % 2 == 0);
            assert(first_node + std::distance(begin,end)/2 <= bdd_branch_nodes_.size());
            size_t l=first_node;
            for(auto it=begin; it!=end; ++l)
            {
                assert(bdd_branch_nodes_[first_node].bdd_index == bdd_branch_nodes_[l].bdd_index);
                if(bdd_branch_nodes_[l].offset_low != bdd_branch_node_vec::terminal_0_offset)
                    bdd_branch_nodes_[l].low_cost += *it; 
                ++it;
                if(bdd_branch_nodes_[l].offset_high != bdd_branch_node_vec::terminal_0_offset)
                    bdd_branch_nodes_[l].high_cost += *it; 
                ++it;
            }
        }

    inline void bdd_mma_base_vec::get_arc_marginals(const size_t first_node, const size_t last_node, std::vector<double>& arc_marginals)
    {
        arc_marginals.clear();
        assert(first_node < bdd_branch_nodes_.size());
        for(size_t l=first_node; l<last_node; ++l)
        {
            assert(bdd_branch_nodes_[first_node].bdd_index == bdd_branch_nodes_[l].bdd_index);
            const auto m = bdd_branch_nodes_[l].min_marginals();
            arc_marginals.push_back(m[0]);
            arc_marginals.push_back(m[1]);
        } 
    }

    inline std::array<size_t,2> bdd_mma_base_vec::bdd_branch_node_offset(const size_t var, const size_t bdd_index) const
    {
        assert(var < nr_variables());
        std::array<size_t,2> offsets;
        size_t i = bdd_branch_node_offsets_[var];
        for(; i<bdd_branch_node_offsets_[var+1]; ++i)
            if(bdd_branch_nodes_[i].bdd_index == bdd_index)
                break;
        offsets[0] = i;

        assert(i < bdd_branch_node_offsets_[var+1]);
        for(; i<bdd_branch_node_offsets_[var+1]; ++i)
            if(bdd_branch_nodes_[i].bdd_index != bdd_index)
                break;
        offsets[1] = i; 

        assert(offsets[0] < bdd_branch_node_offsets_[var+1]);
        assert(offsets[0] < offsets[1]);

        return offsets;
    }

    inline std::vector<double> bdd_mma_base_vec::total_min_marginals()
    {
        this->backward_run();
        // prepare forward run
        for(size_t bdd_index=0; bdd_index<first_bdd_node_indices_.size(); ++bdd_index)
            for(size_t j=0; j<first_bdd_node_indices_.size(bdd_index); ++j)
                bdd_branch_nodes_[first_bdd_node_indices_(bdd_index,j)].m = 0.0;

        std::vector<double> total_min_marginals;
        total_min_marginals.reserve(nr_variables());

        for(size_t var=0; var<this->nr_variables(); ++var)
        {
            const size_t _nr_bdds = nr_bdds(var);
            std::array<float,2> min_marginals[_nr_bdds];
            std::fill(min_marginals, min_marginals + _nr_bdds, std::array<float,2>{std::numeric_limits<float>::infinity(), std::numeric_limits<float>::infinity()});

            for(size_t i=bdd_branch_node_offsets_[var]; i<bdd_branch_node_offsets_[var+1]; ++i)
                bdd_branch_nodes_[i].min_marginal(min_marginals);

            float total_min_marg = 0.0;
            for(size_t i=0; i<_nr_bdds; ++i)
            {
                assert(std::isfinite(min_marginals[i][0]));
                assert(std::isfinite(min_marginals[i][1]));
                total_min_marg += (min_marginals[i][1] - min_marginals[i][0]);
            }
            this->forward_step(var);

            total_min_marginals.push_back(total_min_marg); 
        }
        return total_min_marginals;
    }

    inline std::vector<size_t> bdd_mma_base_vec::bdd_node_variables() const
    {
        std::vector<size_t> vars;
        vars.reserve(bdd_branch_nodes_.size());
        for(size_t var=0; var<nr_variables(); ++var)
            for(size_t i=bdd_branch_node_offsets_[var]; i<bdd_branch_node_offsets_[var+1]; ++i)
                vars.push_back(var);
        return vars;
    }

    inline void bdd_mma_base_vec::tighten_bdd(const float epsilon)
    {
        backward_run();
        for(size_t bdd_index=0; bdd_index<first_bdd_node_indices_.size(); ++bdd_index)
            for(size_t j=0; j<first_bdd_node_indices_.size(bdd_index); ++j)
                bdd_branch_nodes_[first_bdd_node_indices_(bdd_index,j)].m = 0.0;

        assert(epsilon >= 0.0);
        const std::vector<size_t> vars = bdd_node_variables();
        std::vector<char> visited(bdd_branch_nodes_.size(), false);
        std::vector<size_t> bdd_offset_map(bdd_branch_nodes_.size(), std::numeric_limits<size_t>::max()); // maps offsets from bdd_branch_nodes_ onto offsets used for storing a single bdd in a vector

        BDD::bdd_mgr bdd_mgr;
        BDD::bdd_collection bdd_collection;

        // Currently only works for single root BDDs
        for(size_t bdd_index=0; bdd_index<first_bdd_node_indices_.size(); ++bdd_index)
            assert(first_bdd_node_indices_.size(bdd_index) == 1);

        for(size_t bdd_index=0; bdd_index<first_bdd_node_indices_.size(); ++bdd_index)
        {
            // first compute optimal value of current BDD
            const float bdd_lb = [&]() {
                float lb = std::numeric_limits<float>::infinity();
                for(size_t j=0; j<first_bdd_node_indices_.size(bdd_index); ++j)
                {
                    const auto mm = bdd_branch_nodes_[first_bdd_node_indices_(bdd_index, j)].min_marginals(); 
                    lb = std::min({mm[0], mm[1], lb});
                }
                return lb; 
            }();
            std::cout << "bdd lb = " << bdd_lb << "\n";
            size_t prev_var = vars[first_bdd_node_indices_(bdd_index, 0)];

            // TODO: move out to top
            std::vector<bdd_node> cur_bdd;
            std::unordered_map<size_t,size_t> var_to_index_map; // from original variables to consecutive index
            var_to_index_map.insert({prev_var, 0});
            std::vector<size_t> index_to_var_map = {prev_var};  // from consecutive indices to original variables
            std::deque<size_t> dq;
            std::vector<size_t> last_var_bdd_nodes;
            size_t nr_redirected_arcs = 0;
            assert(first_bdd_node_indices_.size(bdd_index) == 1);
            for(size_t j=0; j<first_bdd_node_indices_.size(bdd_index); ++j)
                dq.push_back(first_bdd_node_indices_(bdd_index, j));
            while(!dq.empty())
            {
                const size_t i = dq.front();
                dq.pop_front();
                if(visited[i] == true)
                    continue;
                const size_t var = vars[i];
                if(prev_var != var)
                {
                    // tmp: check if lower bound correct.
                    float check_lb = std::numeric_limits<float>::infinity();
                    for(const size_t i : last_var_bdd_nodes)
                    {
                        const auto mm = bdd_branch_nodes_[i].min_marginals();
                        check_lb = std::min({mm[0], mm[1], check_lb});
                    }
                    assert(std::abs(check_lb - bdd_lb) <= 1e-3);
                    // TODO: remove above again!
                    for(const size_t i : last_var_bdd_nodes)
                        bdd_branch_nodes_[i].prepare_forward_step();
                    for(const size_t i : last_var_bdd_nodes)
                        bdd_branch_nodes_[i].forward_step();
                    last_var_bdd_nodes.clear();
                    var_to_index_map.insert({var, var_to_index_map.size()});
                    index_to_var_map.push_back(var);
                    prev_var = var;
                }
                last_var_bdd_nodes.push_back(i);
                visited[i] = true;
                auto& bdd = bdd_branch_nodes_[i];
                const auto mm = bdd.min_marginals();
                bdd_node n;
                n.var = var;

                auto calculate_offset = [&](const float min_marg, const size_t offset) {
                    assert(min_marg >= bdd_lb - 1e-3);
                    // check if low resp. high arc min-marginal is within epsilon of lower bound
                    if(min_marg <= bdd_lb + epsilon || offset == bdd_branch_node_vec::terminal_0_offset) // leave arc as is
                    {
                        if(offset == bdd_branch_node_vec::terminal_0_offset)
                            return bdd_node::terminal_0;
                        else if(offset == bdd_branch_node_vec::terminal_1_offset)
                            return bdd_node::terminal_1;
                        else
                        {
                            const size_t translated_offset = std::distance(&bdd_branch_nodes_[0], bdd.address(offset)); 
                            dq.push_back(translated_offset);
                            return translated_offset;
                        }
                    }
                    else // reroute arc to true terminal if it is not a pointer to false terminal
                    {
                        if(offset == bdd_branch_node_vec::terminal_0_offset)
                        {
                            assert(false);
                            return bdd_node::terminal_0;
                        }
                        else
                        {
                            ++nr_redirected_arcs;
                            return bdd_node::terminal_1; 
                        }
                    }
                };

                n.low = calculate_offset(mm[0], bdd.offset_low);
                n.high = calculate_offset(mm[1], bdd.offset_high);
                cur_bdd.push_back(n);
                bdd_offset_map[i] = cur_bdd.size()-1; 
            }

            // map bdd offsets
            for(size_t i=0; i<cur_bdd.size(); ++i)
            {
                auto& n = cur_bdd[i];
                assert(var_to_index_map.count(n.var) > 0);
                n.var = var_to_index_map.find(n.var)->second;
                if(n.low != bdd_node::terminal_0 && n.low != bdd_node::terminal_1)
                {
                    assert(bdd_offset_map[n.low] != std::numeric_limits<size_t>::max());
                    assert(bdd_offset_map[n.low] > i);
                    n.low = bdd_offset_map[n.low];
                }
                if(n.high != bdd_node::terminal_0 && n.high != bdd_node::terminal_1)
                {
                    assert(bdd_offset_map[n.high] != std::numeric_limits<size_t>::max());
                    assert(bdd_offset_map[n.high] > i);
                    n.high = bdd_offset_map[n.high];
                } 
            }

            // add bdd to the bdd base. This reduces the BDD
            // TODO: this only works with single root BDDs
            assert(first_bdd_node_indices_.size(bdd_index) == 1);
            std::vector<BDD::node_ref> node_refs(cur_bdd.size());
            for(std::ptrdiff_t i=cur_bdd.size()-1; i>=0; --i)
            {
                const auto& n = cur_bdd[i];
                auto get_node_ref = [&](const size_t offset) -> BDD::node_ref {
                    if(offset == bdd_node::terminal_0)
                        return bdd_mgr.botsink();
                    if(offset == bdd_node::terminal_1)
                        return bdd_mgr.topsink();
                    assert(offset < node_refs.size() && offset > i);
                    return node_refs[offset];
                };
                BDD::node_ref low = get_node_ref(n.low);
                BDD::node_ref high = get_node_ref(n.high);
                BDD::node_ref bdd_var = bdd_mgr.projection(n.var);
                node_refs[i] = bdd_mgr.ite_rec(bdd_var, low, high);
            }

            std::cout << "Original bdd of size = " << cur_bdd.size() << ", # redirected arcs = " << nr_redirected_arcs << ", after reduction size = " << node_refs[0].nr_nodes() << "\n";

            if(node_refs[0].is_terminal())
            {
                assert(node_refs[0].is_topsink());
                continue;
            }
            // check number of solutions. If there is exactly one solution, forget about BDD (the relevant information should be present in other BDDs as well
            if(node_refs[0].exactly_one_solution())
            {
                std::cout << "reduced BDD has only one solution, discard\n";
                assert(false); // This never seems to happen!
                continue; 
            }

            const size_t bdd_nr = bdd_collection.add_bdd(node_refs[0]);
            bdd_collection.rebase(bdd_nr, index_to_var_map.begin(), index_to_var_map.end());
        }

        std::vector<size_t> bdd_indices(bdd_collection.nr_bdds());
        std::iota(bdd_indices.begin(), bdd_indices.end(), 0);
        std::cout << "nr bdds in tightening = " << bdd_indices.size() << "\n";
        const size_t new_bdd_nr = bdd_collection.bdd_and(bdd_indices.begin(), bdd_indices.end());
        std::cout << "new bdd size = " << bdd_collection.nr_bdd_nodes(new_bdd_nr) << "\n";
    }

    inline std::vector<float> bdd_mma_base_vec::min_marginal_differences(const float eps)
    {
        // go over all variables and see where min-marginal difference
        this->backward_run();
        // prepare forward run
        for(size_t bdd_index=0; bdd_index<first_bdd_node_indices_.size(); ++bdd_index)
            for(size_t j=0; j<first_bdd_node_indices_.size(bdd_index); ++j)
                bdd_branch_nodes_[first_bdd_node_indices_(bdd_index,j)].m = 0.0;

        std::vector<float> min_marg_diffs;
        min_marg_diffs.reserve(nr_variables());

        for(size_t var=0; var<this->nr_variables(); ++var)
        {
            const size_t _nr_bdds = nr_bdds(var);
            std::array<float,2> min_marginals[_nr_bdds];
            std::fill(min_marginals, min_marginals + _nr_bdds, std::array<float,2>{std::numeric_limits<float>::infinity(), std::numeric_limits<float>::infinity()});
            for(size_t i=bdd_branch_node_offsets_[var]; i<bdd_branch_node_offsets_[var+1]; ++i)
                bdd_branch_nodes_[i].min_marginal(min_marginals);

            float min_diff = 0.0; //std::numeric_limits<float>::infinity(); 
            bool negative = true;
            bool positive = true;
            for(size_t i=0; i<_nr_bdds; ++i)
            {
                min_diff += std::abs(min_marginals[i][1] - min_marginals[i][0]);
                assert(std::isfinite(min_marginals[i][0]));
                assert(std::isfinite(min_marginals[i][1]));
                if(min_marginals[i][1] - min_marginals[i][0] >= eps)
                {
                    negative = false; 
                }
                else if(min_marginals[i][1] - min_marginals[i][0] <= -eps)
                {
                    positive = false;
                }
                else
                {
                    negative = false;
                    positive = false; 
                }
            }
            assert(_nr_bdds == 0 || (!(positive == true && negative == true)));
            if(negative)
                min_marg_diffs.push_back(-min_diff);
            else if(positive)
                min_marg_diffs.push_back(min_diff);
            else
                min_marg_diffs.push_back(0.0);

            this->forward_step(var);
        }

        const size_t nr_positive_min_marg_differences = std::count_if(min_marg_diffs.begin(), min_marg_diffs.end(), [&](const float x) { return x > eps; });
        const size_t nr_negative_min_marg_differences = std::count_if(min_marg_diffs.begin(), min_marg_diffs.end(), [&](const float x) { return x < -eps; });
        const size_t nr_zero_min_marg_differences = min_marg_diffs.size() - nr_positive_min_marg_differences - nr_negative_min_marg_differences;
        std::cout << "%zero min margs = " << 100.0 * double(nr_zero_min_marg_differences) / double(min_marg_diffs.size()) << "\n";
        std::cout << "#zero min margs = " << nr_zero_min_marg_differences << "\n";
        std::cout << "%positive min margs = " << 100.0 * double(nr_positive_min_marg_differences) / double(min_marg_diffs.size()) << "\n";
        std::cout << "#positive min margs = " << nr_positive_min_marg_differences << "\n";
        std::cout << "%negative min margs = " << 100.0 * double(nr_negative_min_marg_differences) / double(min_marg_diffs.size()) << "\n";
        std::cout << "#negative min margs = " << nr_negative_min_marg_differences << "\n";

        //for(float x : min_marg_diffs)
        //    std::cout << x << " ";
        //std::cout << "\n";
        
        return min_marg_diffs;
    }

    inline two_dim_variable_array<size_t> bdd_mma_base_vec::tighten_bdd_groups(const std::vector<char>& tighten_variables)
    {
        // (i) collect all BDDs that have support on at least one of the variables to participate in tightening.
        std::vector<size_t> tighten_bdds;
        std::vector<size_t> bdd_node_vars = bdd_node_variables();
        std::vector<char> visited(bdd_branch_nodes_.size(), false);
        for(size_t bdd_idx=0; bdd_idx<first_bdd_node_indices_.size(); ++bdd_idx)
        {
            assert(first_bdd_node_indices_.size(bdd_idx) == 1);
            std::deque<size_t> dq;
            for(size_t j=0; j<first_bdd_node_indices_.size(bdd_idx); ++j)
                dq.push_back(first_bdd_node_indices_(bdd_idx, j));
            while(!dq.empty())
            {
                const size_t i = dq.front();
                dq.pop_front();
                if(visited[i] == true)
                    continue;
                visited[i] = true;
                const size_t var = bdd_node_vars[i];
                if(tighten_variables[var])
                    tighten_bdds.push_back(bdd_idx);
                auto& bdd_node = bdd_branch_nodes_[i];
                if(bdd_node.offset_low != bdd_branch_node_vec::terminal_0_offset && bdd_node.offset_low != bdd_branch_node_vec::terminal_1_offset)
                {
                    const size_t low_offset = std::distance(&bdd_branch_nodes_[0], bdd_node.address(bdd_node.offset_low)); 
                    dq.push_back(low_offset);
                }
                if(bdd_node.offset_high != bdd_branch_node_vec::terminal_0_offset && bdd_node.offset_high != bdd_branch_node_vec::terminal_1_offset)
                {
                    const size_t high_offset = std::distance(&bdd_branch_nodes_[0], bdd_node.address(bdd_node.offset_high)); 
                    dq.push_back(high_offset);
                }
            }
        }

        // (ii) partition BDDs into groups defined by disconnected components in the variable/BDD adjacency graph.
        // first build up var bdd adjacency matrix
        std::vector<std::array<size_t,2>> var_bdd_adjacencies;
        std::vector<size_t> var_bdd_adjacencies_size(tighten_bdds.size() + nr_variables(), 0);
        std::fill(visited.begin(), visited.end(), false);
        for(size_t c=0; c<tighten_bdds.size(); ++c)
        {
            const size_t bdd_idx = tighten_bdds[c];
            assert(first_bdd_node_indices_.size(bdd_idx) == 1);
            std::deque<size_t> dq;
            for(size_t j=0; j<first_bdd_node_indices_.size(bdd_idx); ++j)
                dq.push_back(first_bdd_node_indices_(bdd_idx, j));
            while(!dq.empty())
            {
                const size_t i = dq.front();
                dq.pop_front();
                if(visited[i] == true)
                    continue;
                visited[i] = true;
                const size_t var = bdd_node_vars[i];
                var_bdd_adjacencies.push_back({c, tighten_bdds.size() + var});
                ++var_bdd_adjacencies_size[c];
                ++var_bdd_adjacencies_size[tighten_bdds.size() + var];
                auto& bdd_node = bdd_branch_nodes_[i];
                if(bdd_node.offset_low != bdd_branch_node_vec::terminal_0_offset && bdd_node.offset_low != bdd_branch_node_vec::terminal_1_offset)
                {
                    const size_t low_offset = std::distance(&bdd_branch_nodes_[0], bdd_node.address(bdd_node.offset_low)); 
                    dq.push_back(low_offset);
                }
                if(bdd_node.offset_high != bdd_branch_node_vec::terminal_0_offset && bdd_node.offset_high != bdd_branch_node_vec::terminal_1_offset)
                {
                    const size_t high_offset = std::distance(&bdd_branch_nodes_[0], bdd_node.address(bdd_node.offset_high)); 
                    dq.push_back(high_offset); 
                }
            } 
        }

        // build var bdd adjacency graph
        two_dim_variable_array<size_t> g(var_bdd_adjacencies_size);
        std::fill(var_bdd_adjacencies_size.begin(), var_bdd_adjacencies_size.end(), 0);
        for(const auto [x,y] : var_bdd_adjacencies)
        {
            g(x, var_bdd_adjacencies_size[x]++) = y;
            g(y, var_bdd_adjacencies_size[y]++) = x; 
        }

        // determine connected components
        visited.resize(nr_variables() + tighten_bdds.size());
        std::fill(visited.begin(), visited.end(), false);
        two_dim_variable_array<size_t> ccs;
        for(size_t i=0; i<visited.size(); ++i)
        {
            if(visited[i])
                continue;
            std::stack<size_t> s;
            std::vector<size_t> cc_indices;
            s.push(i);
            while(!s.empty())
            {
                const size_t i = s.top();
                s.pop();
                if(visited[i])
                    continue;
                visited[i] = true;
                if(i < tighten_bdds.size())
                    cc_indices.push_back(i);
                for(const size_t j : g[i])
                    s.push(j); 
            }
            if(cc_indices.size() > 0)
                ccs.push_back(cc_indices.begin(), cc_indices.end());
        }

        std::cout << "#bdd groups = " << ccs.size() << "\n";
        size_t nr_bdds = 0;
        size_t max_group_size = 0;
        for(size_t c=0; c<ccs.size(); ++c)
        {
            nr_bdds += ccs.size(c);
            max_group_size = std::max(max_group_size, ccs.size(c)); 
        }
        std::cout << "#bdds = " << nr_bdds << "\n";
        std::cout << "max bdd group size = " << max_group_size << "\n";

        return ccs;
    }

}<|MERGE_RESOLUTION|>--- conflicted
+++ resolved
@@ -540,16 +540,12 @@
             double time_spent = (double) std::chrono::duration_cast<std::chrono::milliseconds>(time - start_time).count() / 1000;
             std::cout << ", time = " << time_spent << " s";
             std::cout << "\n";
-<<<<<<< HEAD
-            if (std::abs(lb_prev-lb_post) < std::abs(0.001*tolerance*lb_prev))
-=======
             if (time_spent > time_limit)
             {
                 std::cout << "Time limit reached." << std::endl;
                 break;
             }
             if (std::abs(lb_prev-lb_post) < std::abs(tolerance*lb_prev))
->>>>>>> bf776102
             {
                 std::cout << "Relative progress less than tolerance (" << tolerance << ")\n";
                 break;
