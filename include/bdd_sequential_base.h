#pragma once

#include <vector>
#include <array>
#include <Eigen/SparseCore>
#include "bdd_storage.h"
#include "two_dimensional_variable_array.hxx"

namespace LPMP {

    // store BDDs one after the other.
    // allows for efficient computation of min marginals
    template<typename BDD_BRANCH_NODE>
        class bdd_sequential_base {
            public:
            bdd_sequential_base(const bdd_storage& stor) { init(stor); }

            void init(const bdd_storage& stor);

            size_t nr_bdds() const;
            size_t nr_bdds(const size_t var) const;
            size_t nr_variables() const;
            size_t nr_variables(const size_t bdd_nr) const;
            size_t variable(const size_t bdd_nr, const size_t bdd_index) const;
            size_t nr_bdd_variables() const;

            double lower_bound();
            std::vector<float> lower_bound_per_bdd();

            void forward_run();
            void backward_run();
            two_dim_variable_array<std::array<float,2>> min_marginals();
            using min_marginal_type = Eigen::Matrix<typename BDD_BRANCH_NODE::value_type, Eigen::Dynamic, 2>;
            std::tuple<min_marginal_type, std::vector<char>> min_marginals_stacked();

            template<typename COST_ITERATOR>
                void set_costs(COST_ITERATOR begin, COST_ITERATOR end);
            void update_costs(const two_dim_variable_array<std::array<float,2>>& delta);
            void update_costs(const min_marginal_type& delta);
<<<<<<< HEAD

            std::vector<float> get_costs();
=======
            using vector_type = Eigen::Matrix<typename BDD_BRANCH_NODE::value_type, Eigen::Dynamic, 1>;
            void update_costs(const vector_type& delta);

>>>>>>> 80def365
            // make a step that is guaranteed to be non-decreasing in the lower bound.
            void diffusion_step(const two_dim_variable_array<std::array<float,2>>& min_margs, const float damping_step = 1.0);

            // Both operations below are inverses of each other
            // Given elements in order bdd_nr/bdd_index, transpose to variable/bdd_index with same variable.
            template<typename T>
                two_dim_variable_array<T> transpose_to_var_order(const two_dim_variable_array<T>& m) const;
            // Given elements in order var/bdd_index with same variable, transpose to bdd_nr/bdd_index.
            template<typename T>
                two_dim_variable_array<T> transpose_to_bdd_order(const two_dim_variable_array<T>& m) const;

            Eigen::SparseMatrix<float> Lagrange_constraint_matrix() const;

            private:
            enum class message_passing_state {
                after_forward_pass,
                after_backward_pass,
                none 
            } message_passing_state_ = message_passing_state::none;

            enum class lower_bound_state {
                valid,
                invalid 
            } lower_bound_state_ = lower_bound_state::invalid; 
            double lower_bound_ = -std::numeric_limits<double>::infinity();

            double compute_lower_bound();
            double compute_lower_bound_after_forward_pass();
            double compute_lower_bound_after_backward_pass();

            std::vector<float> lower_bound_per_bdd_after_forward_pass();
            std::vector<float> lower_bound_per_bdd_after_backward_pass();

            std::array<size_t,2> bdd_range(const size_t bdd_nr) const;
                std::array<size_t,2> bdd_index_range(const size_t bdd_nr, const size_t bdd_idx) const;

                std::vector<BDD_BRANCH_NODE> bdd_branch_nodes_;

                // holds ranges of bdd branch instructions of specific bdd with specific variable
                struct bdd_variable {
                    size_t offset;
                    size_t variable; 
                };
                two_dim_variable_array<bdd_variable> bdd_variables_;
                std::vector<size_t> nr_bdds_per_variable_;
        };

    ////////////////////
    // implementation //
    ////////////////////

    template<typename BDD_BRANCH_NODE>
        size_t bdd_sequential_base<BDD_BRANCH_NODE>::nr_bdds() const
        {
            assert(bdd_variables_.size() > 0);
            return bdd_variables_.size() - 1;
        }

    template<typename BDD_BRANCH_NODE>
        size_t bdd_sequential_base<BDD_BRANCH_NODE>::nr_variables() const
        {
            return nr_bdds_per_variable_.size(); 
        }

    template<typename BDD_BRANCH_NODE>
        size_t bdd_sequential_base<BDD_BRANCH_NODE>::nr_bdds(const size_t variable) const
        {
            assert(variable < nr_variables());
            return nr_bdds_per_variable_[variable];
        }

    template<typename BDD_BRANCH_NODE>
        size_t bdd_sequential_base<BDD_BRANCH_NODE>::nr_variables(const size_t bdd_nr) const
        {
            assert(bdd_nr < nr_bdds());
            assert(bdd_variables_.size(bdd_nr) > 0);
            return bdd_variables_.size(bdd_nr) - 1; 
        }

    template<typename BDD_BRANCH_NODE>
            size_t bdd_sequential_base<BDD_BRANCH_NODE>::variable(const size_t bdd_nr, const size_t bdd_index) const
            {
                assert(bdd_nr < nr_bdds());
                assert(bdd_index < nr_variables(bdd_nr));
                return bdd_variables_(bdd_nr, bdd_index).variable; 
            }

    template<typename BDD_BRANCH_NODE>
        size_t bdd_sequential_base<BDD_BRANCH_NODE>::nr_bdd_variables() const
        {
            return std::accumulate(nr_bdds_per_variable_.begin(), nr_bdds_per_variable_.end(), 0); 
        }

    template<typename BDD_BRANCH_NODE>
        void bdd_sequential_base<BDD_BRANCH_NODE>::init(const bdd_storage& stor)
        {
            bdd_branch_nodes_.clear();
            bdd_branch_nodes_.reserve(stor.bdd_nodes().size());
            bdd_variables_.clear();
            nr_bdds_per_variable_.clear();
            nr_bdds_per_variable_.resize(stor.nr_variables(), 0);

            for(size_t bdd_nr=0; bdd_nr<stor.nr_bdds(); ++bdd_nr)
            {
                const size_t first_bdd_node = stor.bdd_delimiters()[bdd_nr];
                const size_t last_bdd_node = stor.bdd_delimiters()[bdd_nr+1];

                std::unordered_map<size_t, size_t> bdd_node_counter_per_var;
                for(size_t bdd_storage_node_idx = first_bdd_node; bdd_storage_node_idx<last_bdd_node; ++bdd_storage_node_idx) 
                {
                    const auto& bdd_storage_node = stor.bdd_nodes()[bdd_storage_node_idx];
                    if(bdd_node_counter_per_var.count(bdd_storage_node.variable) == 0)
                        bdd_node_counter_per_var.insert({bdd_storage_node.variable, 0});
                    bdd_node_counter_per_var.find(bdd_storage_node.variable)->second++;
                }

                struct bdd_node_counter { size_t variable; size_t nr_bdd_nodes; };
                std::vector<bdd_node_counter> bdd_variable_nr_sorted;
                for(const auto [var, nr_nodes] : bdd_node_counter_per_var)
                {
                    assert(nr_nodes > 0);
                    bdd_variable_nr_sorted.push_back({var, nr_nodes});
                }
                std::sort(bdd_variable_nr_sorted.begin(), bdd_variable_nr_sorted.end(), [](const bdd_node_counter& a, const bdd_node_counter& b) { return a.variable < b.variable; });

                std::vector<bdd_variable> cur_bdd_variables;
                size_t cur_offset = bdd_branch_nodes_.size();
                for(const auto [var, nr_bdd_nodes] : bdd_variable_nr_sorted)
                {
                    cur_bdd_variables.push_back({cur_offset, var});
                    cur_offset += nr_bdd_nodes;
                    ++nr_bdds_per_variable_[var];
                }
                bdd_branch_nodes_.resize(cur_offset);

                cur_bdd_variables.push_back({cur_offset, std::numeric_limits<size_t>::max()}); // For extra delimiter at the end
                bdd_variables_.push_back(cur_bdd_variables.begin(), cur_bdd_variables.end());
                cur_bdd_variables.resize(cur_bdd_variables.size()-1);

                // fill in bdd branch nodes
                for(const auto [offset, var] : cur_bdd_variables)
                    bdd_node_counter_per_var.find(var)->second = offset;

                std::unordered_map<size_t, size_t> bdd_storage_index_to_branch_node_index;
                auto bdd_branch_node_index_from_bdd_storage_index = [&](const size_t cur_idx, const size_t storage_idx) -> size_t {
                    if(storage_idx == bdd_storage::bdd_node::terminal_0)
                        return BDD_BRANCH_NODE::terminal_0_offset;
                    else if(storage_idx == bdd_storage::bdd_node::terminal_1)
                        return BDD_BRANCH_NODE::terminal_1_offset;
                    assert(bdd_storage_index_to_branch_node_index.count(storage_idx) > 0);
                    const size_t pointed_to_idx = bdd_storage_index_to_branch_node_index.find(storage_idx)->second; 
                    assert(cur_idx < pointed_to_idx);
                    return pointed_to_idx - cur_idx;
                };

                auto new_branch_node_index = [&](size_t idx) -> size_t {
                    assert(bdd_storage_index_to_branch_node_index.count(idx) == 0);
                    const bdd_storage::bdd_node bdd_storage_node = stor.bdd_nodes()[idx];
                    const size_t variable = bdd_storage_node.variable;
                    const size_t bdd_branch_node_index = bdd_node_counter_per_var.find(variable)->second;
                    bdd_node_counter_per_var.find(variable)->second++;
                    assert(bdd_node_counter_per_var.find(variable)->second > 0);
                    bdd_storage_index_to_branch_node_index.insert(std::make_pair(idx, bdd_branch_node_index));
                    return bdd_branch_node_index;
                };

                for(size_t bdd_storage_node_idx = first_bdd_node; bdd_storage_node_idx<last_bdd_node; ++bdd_storage_node_idx) 
                {
                    const auto& bdd_storage_node = stor.bdd_nodes()[bdd_storage_node_idx];
                    const size_t branch_node_index = new_branch_node_index(bdd_storage_node_idx);
                    auto& bdd_branch_node = bdd_branch_nodes_[branch_node_index];
                    assert(bdd_branch_node.offset_low == 0 && bdd_branch_node.offset_high == 0);
                    assert(bdd_branch_node.low_cost == 0 && bdd_branch_node.high_cost == 0);

                    bdd_branch_node.offset_low = bdd_branch_node_index_from_bdd_storage_index(branch_node_index, bdd_storage_node.low); 
                    if(bdd_branch_node.offset_low == BDD_BRANCH_NODE::terminal_0_offset)
                        bdd_branch_node.low_cost = std::numeric_limits<decltype(bdd_branch_node.low_cost)>::infinity();

                    bdd_branch_node.offset_high = bdd_branch_node_index_from_bdd_storage_index(branch_node_index, bdd_storage_node.high);
                    if(bdd_branch_node.offset_high == BDD_BRANCH_NODE::terminal_0_offset)
                        bdd_branch_node.high_cost = std::numeric_limits<decltype(bdd_branch_node.high_cost)>::infinity();
                }
            }

            // add last entry for offset
            std::vector<bdd_variable> tmp_bdd_variables;
            tmp_bdd_variables.push_back({bdd_branch_nodes_.size(), std::numeric_limits<size_t>::max()});
            bdd_variables_.push_back(tmp_bdd_variables.begin(), tmp_bdd_variables.end());
        }

    template<typename BDD_BRANCH_NODE>
        double bdd_sequential_base<BDD_BRANCH_NODE>::lower_bound()
        {
            if(lower_bound_state_ == lower_bound_state::invalid)
                compute_lower_bound();
            assert(lower_bound_state_ == lower_bound_state::valid);
            return lower_bound_; 
        }

    template<typename BDD_BRANCH_NODE>
        double bdd_sequential_base<BDD_BRANCH_NODE>::compute_lower_bound()
        {
            if(message_passing_state_ == message_passing_state::after_backward_pass)
            {
                lower_bound_ = compute_lower_bound_after_backward_pass();
            }
            else if(message_passing_state_ == message_passing_state::after_forward_pass)
            {
                lower_bound_ = compute_lower_bound_after_forward_pass();
            }
            else if(message_passing_state_ == message_passing_state::none)
            {
                backward_run();
                lower_bound_ = compute_lower_bound_after_backward_pass();
            }

            lower_bound_state_ = lower_bound_state::valid; 
            return lower_bound_;
        }

    template<typename BDD_BRANCH_NODE>
        double bdd_sequential_base<BDD_BRANCH_NODE>::compute_lower_bound_after_backward_pass()
        {
            assert(message_passing_state_ == message_passing_state::after_backward_pass);
            double lb = 0.0;

            // TODO: works only for non-split BDDs
            for(size_t bdd_nr=0; bdd_nr<nr_bdds(); ++bdd_nr)
            {
                const auto [first,last] = bdd_index_range(bdd_nr, 0);
                assert(first+1 == last);
                lb += bdd_branch_nodes_[first].m;
            }

            return lb;
        }

    template<typename BDD_BRANCH_NODE>
        double bdd_sequential_base<BDD_BRANCH_NODE>::compute_lower_bound_after_forward_pass()
        {
            assert(message_passing_state_ == message_passing_state::after_forward_pass);
            double lb = 0.0;

            // TODO: works only for non-split BDDs
            for(size_t bdd_nr=0; bdd_nr<nr_bdds(); ++bdd_nr)
            {
                const auto [first,last] = bdd_index_range(bdd_nr, nr_variables(bdd_nr)-1);
                float bdd_lb = std::numeric_limits<float>::infinity();
                for(size_t idx=first; idx<last; ++idx)
                {
                    const auto mm = bdd_branch_nodes_[idx].min_marginals();
                    bdd_lb = std::min({bdd_lb, mm[0], mm[1]});
                }
                lb += bdd_lb;
            }

            return lb;
        }

    template<typename BDD_BRANCH_NODE>
        std::vector<float> bdd_sequential_base<BDD_BRANCH_NODE>::lower_bound_per_bdd()
        {
            if(message_passing_state_ == message_passing_state::after_backward_pass)
            {
                return lower_bound_per_bdd_after_backward_pass();
            }
            else if(message_passing_state_ == message_passing_state::after_forward_pass)
            {
                return lower_bound_per_bdd_after_forward_pass();
            }
            else
            {
                assert(message_passing_state_ == message_passing_state::none);
                backward_run();
                return lower_bound_per_bdd_after_backward_pass();
            }
        }

    // TODO: possibly implement template functino that takes lambda and can compute lower bound and lower bound per bdd

    template<typename BDD_BRANCH_NODE>
        std::vector<float> bdd_sequential_base<BDD_BRANCH_NODE>::lower_bound_per_bdd_after_forward_pass()
        {
            assert(message_passing_state_ == message_passing_state::after_forward_pass);
            std::vector<float> lbs;
            lbs.reserve(nr_bdds());
            for(size_t bdd_nr=0; bdd_nr<nr_bdds(); ++bdd_nr)
            {
                const auto [first,last] = bdd_index_range(bdd_nr, nr_variables(bdd_nr)-1);
                float bdd_lb = std::numeric_limits<float>::infinity();
                for(size_t idx=first; idx<last; ++idx)
                {
                    const auto mm = bdd_branch_nodes_[idx].min_marginals();
                    bdd_lb = std::min({bdd_lb, mm[0], mm[1]});
                }
                lbs.push_back(bdd_lb);
            }

            return lbs;
        }

    template<typename BDD_BRANCH_NODE>
        std::vector<float> bdd_sequential_base<BDD_BRANCH_NODE>::lower_bound_per_bdd_after_backward_pass()
        {
            assert(message_passing_state_ == message_passing_state::after_backward_pass);
            std::vector<float> lbs;
            lbs.reserve(nr_bdds());

            // TODO: works only for non-split BDDs
            for(size_t bdd_nr=0; bdd_nr<nr_bdds(); ++bdd_nr)
            {
                const auto [first,last] = bdd_index_range(bdd_nr, 0);
                assert(first+1 == last);
                lbs.push_back(bdd_branch_nodes_[first].m);
            }

            return lbs;
        }

    template<typename BDD_BRANCH_NODE>
        void bdd_sequential_base<BDD_BRANCH_NODE>::forward_run()
        {
            if(message_passing_state_ == message_passing_state::after_forward_pass)
                return;
            message_passing_state_ = message_passing_state::none;
            for(size_t bdd_nr=0; bdd_nr<nr_bdds(); ++bdd_nr)
            {
                const auto [first_bdd_node, last_bdd_node] = bdd_range(bdd_nr);
                // TODO: This only works for non-split BDDs with exactly one root node
                assert(first_bdd_node + 1 == last_bdd_node);
                bdd_branch_nodes_[first_bdd_node].m = 0.0;
                for(size_t i=first_bdd_node; i<last_bdd_node; ++i)
                    bdd_branch_nodes_[i].prepare_forward_step(); 
                for(size_t i=first_bdd_node; i<last_bdd_node; ++i)
                    bdd_branch_nodes_[i].forward_step(); 
            } 
            message_passing_state_ = message_passing_state::after_forward_pass;
        }

    template<typename BDD_BRANCH_NODE>
        void bdd_sequential_base<BDD_BRANCH_NODE>::backward_run()
        {
            if(message_passing_state_ == message_passing_state::after_backward_pass)
                return;
            message_passing_state_ = message_passing_state::none;
//#pragma omp parallel for schedule(guided,128)
            for(std::ptrdiff_t bdd_nr=nr_bdds()-1; bdd_nr>=0; --bdd_nr)
            {
                const auto [first_bdd_node, last_bdd_node] = bdd_range(bdd_nr);
                for(std::ptrdiff_t i=last_bdd_node-1; i>=std::ptrdiff_t(first_bdd_node); --i)
                    bdd_branch_nodes_[i].backward_step(); 
            }

            message_passing_state_ = message_passing_state::after_backward_pass;
        }

    template<typename BDD_BRANCH_NODE>
        std::array<size_t,2> bdd_sequential_base<BDD_BRANCH_NODE>::bdd_index_range(const size_t bdd_nr, const size_t bdd_idx) const
        {
            assert(bdd_nr < nr_bdds());
            assert(bdd_idx < nr_variables(bdd_nr));
            const size_t first_bdd_node = bdd_variables_(bdd_nr, bdd_idx).offset;
            const size_t last_bdd_node = bdd_variables_(bdd_nr, bdd_idx+1).offset;
            return {first_bdd_node, last_bdd_node};
        }

    template<typename BDD_BRANCH_NODE>
        std::array<size_t,2> bdd_sequential_base<BDD_BRANCH_NODE>::bdd_range(const size_t bdd_nr) const
        {
            assert(bdd_nr < nr_bdds());
            const size_t first = bdd_variables_(bdd_nr, 0).offset;
            const size_t last = bdd_variables_(bdd_nr+1, 0).offset;
            return {first, last}; 
        }

    template<typename BDD_BRANCH_NODE>
        two_dim_variable_array<std::array<float,2>> bdd_sequential_base<BDD_BRANCH_NODE>::min_marginals()
        {
            backward_run();
            std::vector<size_t> nr_bdd_variables;
            nr_bdd_variables.reserve(nr_bdds());
            for(size_t bdd_nr=0; bdd_nr<nr_bdds(); ++bdd_nr)
                nr_bdd_variables.push_back(nr_variables(bdd_nr));
            two_dim_variable_array<std::array<float,2>> min_margs(nr_bdd_variables);

//#pragma omp parallel for schedule(guided,128)
            for(size_t bdd_nr=0; bdd_nr<nr_bdds(); ++bdd_nr)
            {
                // intialize
                const auto [first,last] = bdd_index_range(bdd_nr, 0);
                assert(first + 1 == last);
                bdd_branch_nodes_[first].m = 0.0;

                for(size_t idx=0; idx<nr_variables(bdd_nr); ++idx)
                {
                    std::array<float,2> mm = {std::numeric_limits<float>::infinity(), std::numeric_limits<float>::infinity()};
                    const auto [first,last] = bdd_index_range(bdd_nr, idx);
                    for(size_t i=first; i<last; ++i)
                    {
                        const std::array<float,2> cur_mm = bdd_branch_nodes_[i].min_marginals();
                        mm[0] = std::min(mm[0], cur_mm[0]);
                        mm[1] = std::min(mm[1], cur_mm[1]); 
                    }

                    min_margs(bdd_nr, idx) = mm;

                    for(size_t i=first; i<last; ++i)
                        bdd_branch_nodes_[i].prepare_forward_step(); 
                    for(size_t i=first; i<last; ++i)
                        bdd_branch_nodes_[i].forward_step();
                }
            }

            message_passing_state_ = message_passing_state::after_forward_pass;

            return min_margs;
        }
    
    template<typename BDD_BRANCH_NODE>
        std::tuple<typename bdd_sequential_base<BDD_BRANCH_NODE>::min_marginal_type, std::vector<char>> bdd_sequential_base<BDD_BRANCH_NODE>::min_marginals_stacked()
        {
            backward_run();
            min_marginal_type min_margs(nr_bdd_variables(), 2);
            std::vector<char> solutions;
            solutions.reserve(nr_bdd_variables());

//#pragma omp parallel for schedule(guided,128)
            size_t c = 0;
            for(size_t bdd_nr=0; bdd_nr<nr_bdds(); ++bdd_nr)
            {
                // intialize
                const auto [first,last] = bdd_index_range(bdd_nr, 0);
                assert(first + 1 == last);
                const float bdd_lb = bdd_branch_nodes_[first].m; 
                bdd_branch_nodes_[first].m = 0.0;

                size_t next_node = first;
                for(size_t idx=0; idx<nr_variables(bdd_nr); ++idx, ++c)
                {
                    std::array<float,2> mm = {std::numeric_limits<float>::infinity(), std::numeric_limits<float>::infinity()};

                    const auto [first,last] = bdd_index_range(bdd_nr, idx);
                    for(size_t i=first; i<last; ++i)
                    {
                        const std::array<float,2> cur_mm = bdd_branch_nodes_[i].min_marginals();
                        mm[0] = std::min(mm[0], cur_mm[0]);
                        mm[1] = std::min(mm[1], cur_mm[1]); 

                        // see if active path points to current node;
                        if(next_node == i)
                        {
                            if(mm[0] < mm[1])
                            {
                                assert(std::abs(bdd_lb - mm[0]) <= 1e-6);
                                solutions.push_back(0); 
                                if(bdd_branch_nodes_[i].offset_low == BDD_BRANCH_NODE::terminal_0_offset)
                                {
                                    assert(false); // this cannot happen
                                }
                                else if(bdd_branch_nodes_[i].offset_low == BDD_BRANCH_NODE::terminal_1_offset)
                                {
                                    // we have arrived at the last variable of the bdd
                                    assert(idx+1 == nr_variables(bdd_nr));
                                }
                                else
                                {
                                    next_node = std::distance(&bdd_branch_nodes_[0], bdd_branch_nodes_[i].address(bdd_branch_nodes_[i].offset_low));
                                }
                            }
                            else
                            {
                                assert(std::abs(bdd_lb - mm[1]) <= 1e-6);
                                solutions.push_back(1); 
                                if(bdd_branch_nodes_[i].offset_high == BDD_BRANCH_NODE::terminal_0_offset)
                                {
                                    assert(false); // this cannot happen
                                }
                                else if(bdd_branch_nodes_[i].offset_high == BDD_BRANCH_NODE::terminal_1_offset)
                                {
                                    // we have arrived at the last variable of the bdd
                                    assert(idx+1 == nr_variables(bdd_nr));
                                }
                                else
                                {
                                    next_node = std::distance(&bdd_branch_nodes_[0], bdd_branch_nodes_[i].address(bdd_branch_nodes_[i].offset_high));
                                }
                            }
                        }
                    }

                    min_margs(int(c),0) = mm[0];
                    min_margs(int(c),1) = mm[1];

                    for(size_t i=first; i<last; ++i)
                        bdd_branch_nodes_[i].prepare_forward_step(); 
                    for(size_t i=first; i<last; ++i)
                        bdd_branch_nodes_[i].forward_step();
                }
            }

            message_passing_state_ = message_passing_state::after_forward_pass;
            std::cout << "solutions size " << solutions.size() << "\n";

            return {min_margs, solutions};
        }

    template<typename BDD_BRANCH_NODE>
        std::vector<float> bdd_sequential_base<BDD_BRANCH_NODE>::get_costs()
        {
            std::vector<float> costs;
            costs.reserve(nr_bdd_variables());

            for(size_t bdd_nr=0; bdd_nr<nr_bdds(); ++bdd_nr)
            {
                for(size_t idx=0; idx<nr_variables(bdd_nr); ++idx)
                {
                    const auto [first,last] = bdd_index_range(bdd_nr, idx);
                    for(size_t i=first; i<last; ++i)
                    {
                        const auto& bdd = bdd_branch_nodes_[i];
                        if(bdd.offset_low != BDD_BRANCH_NODE::terminal_0_offset)
                            assert(bdd.low_cost == 0.0);
                        if(bdd.offset_high != BDD_BRANCH_NODE::terminal_0_offset)
                        {
                            costs.push_back(bdd.high_cost);
                            break;
                        } 
                    }

                }
            }

            assert(costs.size() == nr_bdd_variables());

            return costs;
        }

    template<typename BDD_BRANCH_NODE>
        template<typename COST_ITERATOR> 
        void bdd_sequential_base<BDD_BRANCH_NODE>::set_costs(COST_ITERATOR begin, COST_ITERATOR end)
        {
            assert(std::distance(begin, end) == nr_variables());
//#pragma omp parallel for schedule(guided,128)
            for(size_t bdd_nr=0; bdd_nr<nr_bdds(); ++bdd_nr)
            {
                for(size_t bdd_idx=0; bdd_idx<nr_variables(bdd_nr); ++bdd_idx)
                {
                    const auto [first_node, last_node] = bdd_index_range(bdd_nr, bdd_idx);
                    const size_t var = variable(bdd_nr, bdd_idx);
                    const auto cost = *(begin+var)/nr_bdds(var);;
                    assert(std::isfinite(cost));
                    for(size_t i=first_node; i<last_node; ++i)
                    {
                        if(bdd_branch_nodes_[i].offset_low == BDD_BRANCH_NODE::terminal_0_offset)
                            assert(bdd_branch_nodes_[i].low_cost == std::numeric_limits<decltype(bdd_branch_nodes_[i].low_cost)>::infinity());
                        else
                            assert(bdd_branch_nodes_[i].low_cost == 0.0);

                        if(bdd_branch_nodes_[i].offset_high == BDD_BRANCH_NODE::terminal_0_offset)
                            assert(bdd_branch_nodes_[i].high_cost == std::numeric_limits<decltype(bdd_branch_nodes_[i].high_cost)>::infinity());
                        else
                            assert(bdd_branch_nodes_[i].high_cost == 0.0);

                        if(bdd_branch_nodes_[i].offset_high != BDD_BRANCH_NODE::terminal_0_offset)
                            bdd_branch_nodes_[i].high_cost = cost;
                    }
                }
            }
        }

    template<typename BDD_BRANCH_NODE>
        void bdd_sequential_base<BDD_BRANCH_NODE>::update_costs(const two_dim_variable_array<std::array<float,2>>& delta)
        {
            message_passing_state_ = message_passing_state::none;
            assert(delta.size() == nr_bdds());
            const auto delta_t = transpose_to_bdd_order(delta);
#pragma omp parallel for schedule(guided,128)
            for(size_t bdd_nr=0; bdd_nr<nr_bdds(); ++bdd_nr)
            {
                for(size_t bdd_idx=0; bdd_idx<nr_variables(bdd_nr); ++bdd_idx)
                {
                    const auto [first_node, last_node] = bdd_index_range(bdd_nr, bdd_idx);
                    for(size_t i=first_node; i<last_node; ++i)
                    {
                        bdd_branch_nodes_[i].low_cost += delta_t(bdd_nr, bdd_idx)[0]; 
                        bdd_branch_nodes_[i].high_cost += delta_t(bdd_nr, bdd_idx)[1]; 
                    }
                }
            } 
        }

    template<typename BDD_BRANCH_NODE>
        void bdd_sequential_base<BDD_BRANCH_NODE>::update_costs(const min_marginal_type& delta)
        {
            message_passing_state_ = message_passing_state::none;
            assert(delta.rows() == nr_bdd_variables());
            assert(delta.cols() == 2);
//#pragma omp parallel for schedule(guided,128)
            size_t c = 0;
            for(size_t bdd_nr=0; bdd_nr<nr_bdds(); ++bdd_nr)
            {
                for(size_t bdd_idx=0; bdd_idx<nr_variables(bdd_nr); ++bdd_idx, ++c)
                {
                    const auto [first_node, last_node] = bdd_index_range(bdd_nr, bdd_idx);
                    for(size_t i=first_node; i<last_node; ++i)
                    {
                        bdd_branch_nodes_[i].low_cost += delta(c, 0);
                        bdd_branch_nodes_[i].high_cost += delta(c, 1);
                    }
                }
            }
        }

    template<typename BDD_BRANCH_NODE>
        void bdd_sequential_base<BDD_BRANCH_NODE>::update_costs(const vector_type& delta)
        {
            message_passing_state_ = message_passing_state::none;
            assert(delta.rows() == nr_bdd_variables());
            assert(delta.cols() == 1);
//#pragma omp parallel for schedule(guided,128)
            size_t c = 0;
            for(size_t bdd_nr=0; bdd_nr<nr_bdds(); ++bdd_nr)
            {
                for(size_t bdd_idx=0; bdd_idx<nr_variables(bdd_nr); ++bdd_idx, ++c)
                {
                    const auto [first_node, last_node] = bdd_index_range(bdd_nr, bdd_idx);
                    for(size_t i=first_node; i<last_node; ++i)
                    {
                        bdd_branch_nodes_[i].high_cost += delta(c, 0);
                    }
                }
            }
        }

    template<typename BDD_BRANCH_NODE>
        void bdd_sequential_base<BDD_BRANCH_NODE>::diffusion_step(const two_dim_variable_array<std::array<float,2>>& min_margs, const float damping_step)
        {
            throw std::runtime_error("not correct yet");
            message_passing_state_ = message_passing_state::none;
            assert(min_margs.size() == nr_bdds());
            assert(damping_step >= 0.0 && damping_step <= 1.0);
            for(size_t bdd_nr=0; bdd_nr<nr_bdds(); ++bdd_nr)
            {
                assert(min_margs.size(bdd_nr) == nr_bdd_variables(bdd_nr));
                for(size_t bdd_idx=0; bdd_idx<nr_bdd_variables(bdd_nr); ++bdd_idx)
                {
                    const size_t var = variable(bdd_nr, bdd_idx);
                    float denom = 1.0 / (nr_bdds(var)-1);
                    const auto [first_bdd_node, last_bdd_node] = bdd_index_range(bdd_nr, bdd_idx);
                    for(size_t i=first_bdd_node; i<last_bdd_node; ++i)
                    {
                        bdd_branch_nodes_[i].low_cost -= min_margs(bdd_nr, bdd_idx)[0];
                        bdd_branch_nodes_[i].high_cost -= min_margs(bdd_nr, bdd_idx)[1];
                    } 
                } 
            } 
        }

    template<typename BDD_BRANCH_NODE>
        template<typename T>
        two_dim_variable_array<T> bdd_sequential_base<BDD_BRANCH_NODE>::transpose_to_var_order(const two_dim_variable_array<T>& m) const
        {
            assert(m.size() == nr_bdds());
            std::vector<size_t> counter(nr_variables(), 0);

            two_dim_variable_array<T> transposed(nr_bdds_per_variable_);
            for(size_t bdd_nr=0; bdd_nr<nr_bdds(); ++bdd_nr)
            {
                assert(m.size(bdd_nr) == nr_variables(bdd_nr));
                for(size_t bdd_idx=0; bdd_idx<nr_variables(bdd_nr); ++bdd_idx)
                {
                    const size_t var = variable(bdd_nr, bdd_idx);
                    transposed(var, counter[var]++) = m(bdd_nr, bdd_idx); 
                }
            }

            return transposed;
        }

    template<typename BDD_BRANCH_NODE>
    template<typename T>
        two_dim_variable_array<T> bdd_sequential_base<BDD_BRANCH_NODE>::transpose_to_bdd_order(const two_dim_variable_array<T>& m) const
        {
            assert(m.size() == nr_variables());
            std::vector<size_t> counter;
            counter.reserve(nr_bdds());
            for(size_t bdd_nr=0; bdd_nr<nr_bdds(); ++bdd_nr)
                counter.push_back(nr_variables(bdd_nr));

            two_dim_variable_array<T> transposed(counter);
            counter.clear();
            counter.resize(nr_variables(),0);

            for(size_t bdd_nr=0; bdd_nr<nr_bdds(); ++bdd_nr)
            {
                for(size_t bdd_idx=0; bdd_idx<nr_variables(bdd_nr); ++bdd_idx)
                {
                    const size_t var = variable(bdd_nr, bdd_idx);
                    transposed(bdd_nr, bdd_idx) = m(var, counter[var]++);
                }
            }

            return transposed; 
        }

    template<typename BDD_BRANCH_NODE>
        Eigen::SparseMatrix<float> bdd_sequential_base<BDD_BRANCH_NODE>::Lagrange_constraint_matrix() const
        {
            using T = Eigen::Triplet<float>;
            std::vector<T> coefficients;
            size_t c = 0;
            for(size_t bdd_nr=0; bdd_nr<nr_bdds(); ++bdd_nr)
            {
                for(size_t bdd_idx=0; bdd_idx<nr_variables(bdd_nr); ++bdd_idx, ++c)
                {
                    const size_t var = variable(bdd_nr, bdd_idx);
                    coefficients.push_back(T(var,c,1)); 
                }
            }

            Eigen::SparseMatrix<float> A(nr_variables(), nr_bdd_variables());
            A.setFromTriplets(coefficients.begin(), coefficients.end());
            return A; 
        }
}<|MERGE_RESOLUTION|>--- conflicted
+++ resolved
@@ -37,14 +37,11 @@
                 void set_costs(COST_ITERATOR begin, COST_ITERATOR end);
             void update_costs(const two_dim_variable_array<std::array<float,2>>& delta);
             void update_costs(const min_marginal_type& delta);
-<<<<<<< HEAD
 
             std::vector<float> get_costs();
-=======
             using vector_type = Eigen::Matrix<typename BDD_BRANCH_NODE::value_type, Eigen::Dynamic, 1>;
             void update_costs(const vector_type& delta);
 
->>>>>>> 80def365
             // make a step that is guaranteed to be non-decreasing in the lower bound.
             void diffusion_step(const two_dim_variable_array<std::array<float,2>>& min_margs, const float damping_step = 1.0);
 
