#include "test.h"
#include "convert_pb_to_bdd.h"
#include "lineq_bdd.h"
#include <vector>

using namespace LPMP;

std::vector<int> create_vector(const std::vector<std::size_t> one_indices, const std::vector<std::size_t> minus_one_indices)
{
    std::vector<int> vec;
    for(auto x : one_indices) {
        if(x >= vec.size())
            vec.resize(x+1, 0.0);
        assert(vec[x] == 0.0);
        vec[x] = 1.0;
    }
    for(auto x : minus_one_indices) {
        if(x >= vec.size())
            vec.resize(x+1, 0.0);
        assert(vec[x] == 0.0);
        vec[x] = -1.0;
    }

    return vec;
}

void test_mrf(bdd_converter & converter)
{
    auto simplex_1 = converter.convert_to_bdd(create_vector({0,1,2,3,4},{}), ILP_input::inequality_type::equal, 1);
    auto simplex_2 = converter.convert_to_bdd(create_vector({5,6,7,8,9},{}), ILP_input::inequality_type::equal, 1);
    auto simplex_3 = converter.convert_to_bdd(create_vector({10,11,12,13,14},{}), ILP_input::inequality_type::equal, 1);

    auto potts_12_1 = converter.convert_to_bdd(create_vector({0},{5,15}), ILP_input::inequality_type::smaller_equal , 0);
    auto potts_12_2 = converter.convert_to_bdd(create_vector({1},{6,15}), ILP_input::inequality_type::smaller_equal , 0);
    auto potts_12_3 = converter.convert_to_bdd(create_vector({2},{7,15}), ILP_input::inequality_type::smaller_equal , 0);
    auto potts_12_4 = converter.convert_to_bdd(create_vector({3},{8,15}), ILP_input::inequality_type::smaller_equal , 0);
    auto potts_12_5 = converter.convert_to_bdd(create_vector({4},{9,15}), ILP_input::inequality_type::smaller_equal , 0);
    auto potts_21_1 = converter.convert_to_bdd(create_vector({5},{0,15}), ILP_input::inequality_type::smaller_equal , 0);
    auto potts_21_2 = converter.convert_to_bdd(create_vector({6},{1,15}), ILP_input::inequality_type::smaller_equal , 0);
    auto potts_21_3 = converter.convert_to_bdd(create_vector({7},{2,15}), ILP_input::inequality_type::smaller_equal , 0);
    auto potts_21_4 = converter.convert_to_bdd(create_vector({8},{3,15}), ILP_input::inequality_type::smaller_equal , 0);
    auto potts_21_5 = converter.convert_to_bdd(create_vector({9},{4,15}), ILP_input::inequality_type::smaller_equal , 0);

    auto potts_13_1 = converter.convert_to_bdd(create_vector({0},{10,16}), ILP_input::inequality_type::smaller_equal , 0);
    auto potts_13_2 = converter.convert_to_bdd(create_vector({1},{11,16}), ILP_input::inequality_type::smaller_equal , 0);
    auto potts_13_3 = converter.convert_to_bdd(create_vector({2},{12,16}), ILP_input::inequality_type::smaller_equal , 0);
    auto potts_13_4 = converter.convert_to_bdd(create_vector({3},{13,16}), ILP_input::inequality_type::smaller_equal , 0);
    auto potts_13_5 = converter.convert_to_bdd(create_vector({4},{14,16}), ILP_input::inequality_type::smaller_equal , 0);
    auto potts_31_1 = converter.convert_to_bdd(create_vector({10},{0,16}), ILP_input::inequality_type::smaller_equal , 0);
    auto potts_31_2 = converter.convert_to_bdd(create_vector({11},{1,16}), ILP_input::inequality_type::smaller_equal , 0);
    auto potts_31_3 = converter.convert_to_bdd(create_vector({12},{2,16}), ILP_input::inequality_type::smaller_equal , 0);
    auto potts_31_4 = converter.convert_to_bdd(create_vector({13},{3,16}), ILP_input::inequality_type::smaller_equal , 0);
    auto potts_31_5 = converter.convert_to_bdd(create_vector({14},{4,16}), ILP_input::inequality_type::smaller_equal , 0);

    auto potts_23_1 = converter.convert_to_bdd(create_vector({5},{10,17}), ILP_input::inequality_type::smaller_equal , 0);
    auto potts_23_2 = converter.convert_to_bdd(create_vector({6},{11,17}), ILP_input::inequality_type::smaller_equal , 0);
    auto potts_23_3 = converter.convert_to_bdd(create_vector({7},{12,17}), ILP_input::inequality_type::smaller_equal , 0);
    auto potts_23_4 = converter.convert_to_bdd(create_vector({8},{13,17}), ILP_input::inequality_type::smaller_equal , 0);
    auto potts_23_5 = converter.convert_to_bdd(create_vector({9},{14,17}), ILP_input::inequality_type::smaller_equal , 0);
    auto potts_32_1 = converter.convert_to_bdd(create_vector({10},{5,17}), ILP_input::inequality_type::smaller_equal , 0);
    auto potts_32_2 = converter.convert_to_bdd(create_vector({11},{6,17}), ILP_input::inequality_type::smaller_equal , 0);
    auto potts_32_3 = converter.convert_to_bdd(create_vector({12},{7,17}), ILP_input::inequality_type::smaller_equal , 0);
    auto potts_32_4 = converter.convert_to_bdd(create_vector({13},{8,17}), ILP_input::inequality_type::smaller_equal , 0);
    auto potts_32_5 = converter.convert_to_bdd(create_vector({14},{9,17}), ILP_input::inequality_type::smaller_equal , 0);

    //auto all_simplex = simplex_1.And(simplex_2.And( simplex_3));
    //auto bdd_potts_12 = potts_12_1.And(potts_12_2.And(potts_12_3.And(potts_12_4.And(potts_12_5.And(potts_21_1.And(potts_21_2.And(potts_21_3.And(potts_21_4.And(potts_21_5)))))))));
    //auto bdd_potts_13 = potts_13_1.And(potts_13_2.And(potts_13_3.And(potts_13_4.And(potts_13_5.And(potts_31_1.And(potts_31_2.And(potts_31_3.And(potts_31_4.And(potts_31_5)))))))));
    //auto bdd_potts_23 = potts_23_1.And(potts_23_2.And(potts_23_3.And(potts_23_4.And(potts_23_5.And(potts_32_1.And(potts_32_2.And(potts_32_3.And(potts_32_4.And(potts_32_5)))))))));

    //auto all = all_simplex.and_rec(bdd_potts_12.And(bdd_potts_13.And(bdd_potts_23)));
}

void test_simplex(bdd_converter & converter)
{
    std::vector<int> simplex_weights;
    size_t nr_vars = 10000;
    for(size_t i=0; i<nr_vars; ++i)
        simplex_weights.push_back(1);
    auto bdd = converter.convert_to_bdd(simplex_weights.begin(), simplex_weights.end(), ILP_input::inequality_type::equal, 1);
    std::cout << "# bdd nodes of simplex with " << nr_vars << " vars = " << bdd.nodes_postorder().size() << "\n";   
}

void test_cardinality(bdd_converter & converter)
{
    std::vector<int> cardinality_weights;
    size_t nr_vars = 10000;
    int rhs = 20;
    for(size_t i=0; i<nr_vars; ++i)
        cardinality_weights.push_back(1);
    auto bdd = converter.convert_to_bdd(cardinality_weights.begin(), cardinality_weights.end(), ILP_input::inequality_type::equal, rhs);
    std::cout << "# bdd nodes of cardinality constraint with " << nr_vars << " vars " << " and right-and side " << rhs << " : " << bdd.nodes_postorder().size() << "\n";   
}

void test_miplib(bdd_converter & converter)
{
    std::vector<int> weights = {+ 88, + 88, + 88, + 88, + 88, + 88, + 88, + 88, + 88, + 88, + 88, + 88, + 88, + 88, + 88, + 88, + 88, + 88, + 88, + 88, + 88, + 88, + 88, + 88, + 88, + 88, + 88, + 88, + 88, + 88, + 88, + 88, + 88, + 88, + 88, + 88, + 88, + 88, + 88, + 88, + 88, + 88, + 88, + 88, + 88, + 88, - 138, - 148, - 158, - 168, - 178, - 138, - 148, - 158, - 168, - 178, - 128, - 138, - 148, - 158, - 168, - 178, - 128, - 138, - 148, - 158, - 168, - 178, - 118, - 128, - 138, - 148, - 158, - 168, - 178, - 118, - 128, - 138, - 148, - 158, - 168, - 178, - 108, - 118, - 128, - 138, - 148, - 158, - 168, - 178, - 108, - 118, - 128, - 138, - 148, - 158, - 168, - 178, - 98, - 108, - 118, - 128, - 138, - 148, - 158, - 168, - 178, - 98, - 108, - 118, - 128, - 138, - 148, - 158, - 168, - 178, - 88, - 98, - 108, - 118, - 128, - 138, - 148, - 158, - 168, - 178, - 88, - 98, - 108, - 118, - 128, - 138, - 148, - 158, - 168, - 178, - 88, - 98, - 108, - 118, - 128, - 138, - 148, - 158, - 168, - 178, - 88, - 98, - 108, - 118, - 128, - 138, - 148, - 158, - 168, - 178, - 88, - 98, - 108, - 118, - 128, - 138, - 148, - 158, - 168, - 178, - 88, - 98, - 108, - 118, - 128, - 138, - 148, - 158, - 168, - 178, - 88, - 98, - 108, - 118, - 128, - 138, - 148, - 158, - 168, - 178, - 88, - 98, - 108, - 118, - 128, - 138, - 148, - 158, - 168, - 178, - 88, - 98, - 108, - 118, - 128, - 138, - 148, - 158, - 168, - 178, - 88, - 98, - 108, - 118, - 128, - 138, - 148, - 158, - 168, - 178, - 88, - 98, - 108, - 118, - 128, - 138, - 148, - 158, - 168, - 178, - 88, - 98, - 108, - 118, - 128, - 138, - 148, - 158, - 168, - 178, - 88, - 98, - 108, - 118, - 128, - 138, - 148, - 158, - 168, - 178, - 88, - 98, - 108, - 118, - 128, - 138, - 148, - 158, - 168, - 178, - 88, - 98, - 108, - 118, - 128, - 138, - 148, - 158, - 168, - 178, - 88, - 98, - 108, - 118, - 128, - 138, - 148, - 158, - 168, - 178, - 88, - 98, - 108, - 118, - 128, - 138, - 148, - 158, - 168, - 178, - 88, - 98, - 108, - 118, - 128, - 138, - 148, - 158, - 168, - 178, - 88, - 98, - 108, - 118, - 128, - 138, - 148, - 158, - 168, - 178, - 88, - 98, - 108, - 118, - 128, - 138, - 148, - 158, - 168, - 178, - 88, - 98, - 108, - 118, - 128, - 138, - 148, - 158, - 168, - 178, - 88, - 98, - 108, - 118, - 128, - 138, - 148, - 158, - 168, - 178, - 88, - 98, - 108, - 118, - 128, - 138, - 148, - 158, - 168, - 178, - 88, - 98, - 108, - 118, - 128, - 138, - 148, - 158, - 168, - 178, - 88, - 98, - 108, - 118, - 128, - 138, - 148, - 158, - 168, - 178, - 88, - 98, - 108, - 118, - 128, - 138, - 148, - 158, - 168, - 178, - 88, - 98, - 108, - 118, - 128, - 138, - 148, - 158, - 168, - 178, - 88, - 98, - 108, - 118, - 128, - 138, - 148, - 158, - 168, - 178, - 88, - 98, - 108, - 118, - 128, - 138, - 148, - 158, - 168, - 88, - 98, - 108, - 118, - 128, - 138, - 148, - 158, - 168, - 88, - 98, - 108, - 118, - 128, - 138, - 148, - 158, - 88, - 98, - 108, - 118, - 128, - 138, - 148, - 158, - 88, - 98, - 108, - 118, - 128, - 138, - 148, - 88, - 98, - 108, - 118, - 128, - 138, - 148, - 88, - 98, - 108, - 118, - 128, - 138, - 88, - 98, - 108, - 118, - 128, - 138};
    std::cout << "nr coefficients = " << weights.size() << "\n";
    auto bdd = converter.convert_to_bdd(weights.begin(), weights.end(), ILP_input::inequality_type::smaller_equal, 0);
    std::cout << "# bdd nodes = " << bdd.nodes_postorder().size() << "\n";
}

int main(int argc, char** argv)
{
    BDD::bdd_mgr bdd_mgr;
    bdd_converter converter(bdd_mgr);

<<<<<<< HEAD
    test_mrf(bdd_mgr, converter);
    // test_simplex(bdd_mgr, converter);
    test_cardinality(bdd_mgr, converter);
    test_miplib(bdd_mgr, converter);
=======
    test_mrf(converter);
    // test_simplex(converter);
    test_cardinality(converter);
    test_miplib(converter);
>>>>>>> 28cec2cf

}<|MERGE_RESOLUTION|>--- conflicted
+++ resolved
@@ -105,16 +105,8 @@
     BDD::bdd_mgr bdd_mgr;
     bdd_converter converter(bdd_mgr);
 
-<<<<<<< HEAD
-    test_mrf(bdd_mgr, converter);
-    // test_simplex(bdd_mgr, converter);
-    test_cardinality(bdd_mgr, converter);
-    test_miplib(bdd_mgr, converter);
-=======
     test_mrf(converter);
     // test_simplex(converter);
     test_cardinality(converter);
     test_miplib(converter);
->>>>>>> 28cec2cf
-
 }