import BDD.ILP_instance_py as ilp_instance
from BDD.bdd_solver_py import bdd_solver as bdd_solver
from BDD.bdd_solver_py import bdd_solver_options as bdd_solver_options

def create_toy_problem():
    objective = {'x1': 2.0, 'x2': 1.0, 'x3': -1.0, 'x4': 1.0, 'x5': -2.0, 'x6': -5.0}
    constraints = [
        ['C1', {'x1': 1.0, 'x2': 1.0, 'x3': 1.0}, '=', 1.0],
        ['C2', {'x3': 1.0, 'x4': 1.0, 'x5': 1.0}, '<', 1.0],
        ['C3', {'x4': 1.0, 'x5': 1.0, 'x6': 1.0}, '>', 1.0]
    ]
    ilp = ilp_instance.ILP_instance()
    for var_name, coeff in objective.items():
        ilp.add_new_variable_with_obj(var_name, coeff)

    for con in constraints:
        con_name = con[0]
        con_vars = list(con[1].keys())
        con_coeffs = list(con[1].values())
        con_coeffs = [int(c) for c in con_coeffs] # Only integer coefficients are supported.
        con_sense = con[2]
        rhs_value = int(con[3]) # Only integer right hand side value is supported.
        if con_sense == '=':
            ineq_type = ilp_instance.equal
        elif con_sense == '<':
            ineq_type = ilp_instance.smaller_equal
        else:
            assert(con_sense == '>')
            ineq_type = ilp_instance.greater_equal
        ilp.add_new_constraint(con_name, con_vars, con_coeffs, rhs_value, ineq_type)
    return ilp

# ilp = create_toy_problem()
# opts = bdd_solver_options(ilp)
# Or read .lp file from disk as:
opts = bdd_solver_options("/home/ahabbas/data/sm_avg_learned_features.lp")

# set options:
opts.dual_max_iter = 500 # maximum allowed number of iterations, solver can terminate early due to convergence criteria below:
opts.dual_tolerance = 1e-6
opts.dual_improvement_slope = 1e-7
opts.dual_time_limit = 3600 # seconds
opts.incremental_primal_rounding = True # do rounding based on FastDOG paper.
opts.incremental_initial_perturbation = 1.1
opts.incremental_growth_rate = 1.1
opts.incremental_primal_num_itr_lb = 100 # number of iterations of dual solver
opts.incremental_primal_num_rounds = 100 # overall max. number of rounding iterations. Solver terminates when first solution is found.

# Set solver type. Available options are:
#    lbfgs_cuda_mma -> FastDOG GPU + LBFGS solver, 
#    lbfgs_parallel_mma -> FastDOG CPU + LBFGS solver, 
#    mma_cuda -> FastDOG GPU solver, 
#    parallel_mma -> FastDOG CPU solver, 
#    sequential_mma -> CPU sequential, 
#    hybrid_parallel_mma -> CPU/GPU hybrid
<<<<<<< HEAD
opts.bdd_solver_type = bdd_solver_options.bdd_solver_types.lbfgs_cuda_mma #mma_cuda 
=======
opts.bdd_solver_type = bdd_solver_options.bdd_solver_types.lbfgs_cuda_mma 
>>>>>>> 3c1082dc

# LBFGS specific parameters (only used if solver type is lbfgs_cuda_mma or lbfgs_parallel_mma):
opts.lbfgs_step_size = 1e-8
opts.lbfgs_history_size = 5
opts.lbfgs_required_relative_lb_increase = 1e-6
opts.lbfgs_step_size_decrease_factor = 0.8
opts.lbfgs_step_size_increase_factor = 1.1
opts.cuda_split_long_bdds = True
opts.cuda_split_long_bdds_length = 1000
# Initialize solver:
solver = bdd_solver(opts)

# Solve dual problem:
solver.solve_dual()

# Run primal heuristic:
obj, sol = solver.round()<|MERGE_RESOLUTION|>--- conflicted
+++ resolved
@@ -53,11 +53,7 @@
 #    parallel_mma -> FastDOG CPU solver, 
 #    sequential_mma -> CPU sequential, 
 #    hybrid_parallel_mma -> CPU/GPU hybrid
-<<<<<<< HEAD
-opts.bdd_solver_type = bdd_solver_options.bdd_solver_types.lbfgs_cuda_mma #mma_cuda 
-=======
-opts.bdd_solver_type = bdd_solver_options.bdd_solver_types.lbfgs_cuda_mma 
->>>>>>> 3c1082dc
+opts.bdd_solver_type = bdd_solver_options.bdd_solver_types.lbfgs_cuda_mma
 
 # LBFGS specific parameters (only used if solver type is lbfgs_cuda_mma or lbfgs_parallel_mma):
 opts.lbfgs_step_size = 1e-8
